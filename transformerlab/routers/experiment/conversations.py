import json
import os
from pathlib import Path

from typing import Annotated

from fastapi import APIRouter, Body


from lab import Experiment

from werkzeug.utils import secure_filename
from fastapi.responses import FileResponse


router = APIRouter(prefix="/conversations", tags=["conversations"])


@router.get(path="/list")
async def get_conversations(experimentId: str):
    exp_obj = Experiment.get(experimentId)
    experiment_dir = exp_obj.get_dir()

    conversation_dir = experiment_dir + "/conversations/"

    # make directory if it does not exist:
    if not os.path.exists(f"{conversation_dir}"):
        os.makedirs(f"{conversation_dir}")

    # now get a list of all the files in the conversations directory
    conversations_files = []
    for filename in os.listdir(conversation_dir):
        if filename.endswith(".json"):
            conversations_files.append(filename)

    conversations_contents = []

    # now read each conversation and create a list of all conversations
    # and their contents
    for i in range(len(conversations_files)):
        with open(conversation_dir + conversations_files[i], "r") as f:
            new_conversation = {}
            new_conversation["id"] = conversations_files[i]
            # remove .json from end of id
            new_conversation["id"] = new_conversation["id"][:-5]
            new_conversation["contents"] = json.load(f)
            # use file timestamp to get a date
            new_conversation["date"] = os.path.getmtime(conversation_dir + conversations_files[i])
            conversations_contents.append(new_conversation)

    # sort the conversations by date
    conversations_contents.sort(key=lambda x: x["date"], reverse=True)

    return conversations_contents


@router.post(path="/save")
async def save_conversation(
    experimentId: str, conversation_id: Annotated[str, Body()], conversation: Annotated[str, Body()]
):
    conversation_id = secure_filename(conversation_id)
    exp_obj = Experiment.get(experimentId)
    experiment_dir = exp_obj.get_dir()

    conversation_dir = "conversations/"
    final_path = (
        Path(experiment_dir)
        .joinpath(conversation_dir + conversation_id + ".json")
        .resolve()
        .relative_to(experiment_dir)
    )

    final_path = experiment_dir + "/" + str(final_path)

    # now save the conversation
    with open(final_path, "w") as f:
        f.write(conversation)

    return {"message": f"Conversation {conversation_id} saved"}


@router.delete(path="/delete")
async def delete_conversation(experimentId: str, conversation_id: str):
    exp_obj = Experiment.get(experimentId)
    experiment_dir = exp_obj.get_dir()

    conversation_id = secure_filename(conversation_id)
    conversation_dir = "conversations/"
    final_path = (
        Path(experiment_dir)
        .joinpath(conversation_dir + conversation_id + ".json")
        .resolve()
        .relative_to(experiment_dir)
    )

    final_path = experiment_dir + "/" + str(final_path)

    # now delete the conversation
    os.remove(final_path)

    return {"message": f"Conversation {conversation_id} deleted"}


@router.get(path="/list_audio")
async def list_audio(experimentId: str):
    exp_obj = Experiment.get(experimentId)
    experiment_dir = exp_obj.get_dir()
    audio_dir = os.path.join(experiment_dir, "audio")
    os.makedirs(name=audio_dir, exist_ok=True)

    # now get a list of all the json files in the audio directory
    audio_files_metadata = []
    for filename in os.listdir(audio_dir):
        if filename.endswith(".json"):
            file_path = os.path.join(audio_dir, filename)
            with open(file_path, "r") as f:
                try:
                    data = json.load(f)
                    # Add the file modification time for sorting
                    data["id"] = filename[:-5]  # Remove .json from the filename
                    data["file_date"] = os.path.getmtime(file_path)
                    audio_files_metadata.append(data)
                except Exception:
                    continue

    # Sort by file modification time (newest first)
    audio_files_metadata.sort(key=lambda x: x["file_date"], reverse=True)

    return audio_files_metadata


@router.get(path="/download_audio")
<<<<<<< HEAD
async def download_audio(experimentId: int, filename: str, audioFolder: str = "audio"):
    # first get the experiment name:
    data = await experiment_get(experimentId)

    # if the experiment does not exist, return an error:
    if data is None:
        return {"message": f"Experiment {experimentId} does not exist"}

    experiment_name = data["name"]

    experiment_dir = dirs.experiment_dir_by_name(experiment_name)
    audio_dir = os.path.join(experiment_dir, audioFolder)
=======
async def download_audio(experimentId: str, filename: str):
    exp_obj = Experiment.get(experimentId)
    experiment_dir = exp_obj.get_dir()
    audio_dir = os.path.join(experiment_dir, "audio")
>>>>>>> ad7a10aa

    # now download the audio file
    filename = secure_filename(filename)
    file_path = os.path.join(audio_dir, filename)

    if not os.path.exists(file_path):
        return {"message": f"Audio file {filename} does not exist in experiment {experimentId}"}

    return FileResponse(path=file_path, filename=filename, media_type="audio/mpeg")


# NOTE: For this endpoint, you must pass the metadata id (the .json file name), not the specific audio file name.
@router.delete(path="/delete_audio")
async def delete_audio(experimentId: str, id: str):
    """
    Delete an audio file associated with a specific experiment.

    This endpoint deletes an audio file from the experiment's audio directory.
    You must pass the metadata ID of the audio file (not the actual filename) as the `filename` parameter.

    Args:
        experimentId (int): The ID of the experiment.
        filename (str): The metadata ID of the audio file (e.g. 2c164641-c4ce-4fb8-bc7f-0d32cab81249) to delete (not the full wav filename).

    Returns:
        dict: A message indicating the result of the deletion operation.

    Responses:
        200:
            description: Audio file deleted successfully.
            content:
                application/json:
                    example:
                        {"message": "Audio file <filename> deleted from experiment <experimentId>"}
        404:
            description: Experiment or audio file does not exist.
            content:
                application/json:
                    example:
                        {"message": "Experiment <experimentId> does not exist"}
                        {"message": "Audio file <filename> does not exist in experiment <experimentId>"}
    """
    exp_obj = Experiment.get(experimentId)
    experiment_dir = exp_obj.get_dir()
    audio_dir = os.path.join(experiment_dir, "audio")

    # Delete the metadata file (.json)
    id = secure_filename(id)
    metadata_path = os.path.join(audio_dir, id + ".json")
    if not os.path.exists(metadata_path):
        return {"message": f"Audio file {id} does not exist in experiment {experimentId}"}
    os.remove(metadata_path)

    # Delete the audio file (.wav)
    audio_path = os.path.join(audio_dir, id + ".wav")
    if os.path.exists(audio_path):
        os.remove(audio_path)

    return {"message": f"Audio file {id} deleted from experiment {experimentId}"}

@router.get("/list_transcription")
async def list_transcription(experimentId: int):
    # Get experiment name and directory
    data = await experiment_get(experimentId)
    
    if data is None:
        return {"message": f"Experiment {experimentId} does not exist"}
    
    experiment_name = secure_filename(data["name"])
    experiment_dir = dirs.experiment_dir_by_name(experiment_name)
    transcription_dir = os.path.join(experiment_dir, "transcriptions")
    os.makedirs(transcription_dir, exist_ok=True)

    # List all .json files in the transcription directory
    transcription_files_metadata = []
    for filename in os.listdir(transcription_dir):
        if filename.endswith(".json"):
            file_path = os.path.join(transcription_dir, filename)
            with open(file_path, "r") as f:
                try:
                    data = json.load(f)
                    # Add the file modification time for sorting
                    data["id"] = filename[:-5]  # Remove .json from the filename
                    data["file_date"] = os.path.getmtime(file_path)
                    transcription_files_metadata.append(data)
                except Exception:
                    continue
    transcription_files_metadata.sort(key=lambda x: x["file_date"], reverse=True)
    return transcription_files_metadata

@router.get("/download_transcription")
async def download_transcription(experimentId: int, filename: str):
    data = await experiment_get(experimentId)
    if data is None:
        return {"message": f"Experiment {experimentId} does not exist"}
    experiment_name = secure_filename(data["name"])
    experiment_dir = dirs.experiment_dir_by_name(experiment_name)
    text_dir = os.path.join(experiment_dir, "transcriptions")
    filename = secure_filename(filename)
    file_path = os.path.join(text_dir, filename)
    if not os.path.exists(file_path):
        return {"message": f"Text file {filename} does not exist in experiment {experimentId}"}
    return FileResponse(path=file_path, filename=filename, media_type="text/plain")

@router.delete("/delete_transcription")
async def delete_transcription(experimentId: int, id: str):
    data = await experiment_get(experimentId)
    if data is None:
        return {"message": f"Experiment {experimentId} does not exist"}
    experiment_name = secure_filename(data["name"])
    experiment_dir = dirs.experiment_dir_by_name(experiment_name)
    text_dir = os.path.join(experiment_dir, "transcriptions")
    id = secure_filename(id)
    text_path = os.path.join(text_dir, id + ".json")
    if not os.path.exists(text_path):
        return {"message": f"Text file {id} does not exist in experiment {experimentId}"}
    os.remove(text_path)
    return {"message": f"Text file {id} deleted from experiment {experimentId}"}<|MERGE_RESOLUTION|>--- conflicted
+++ resolved
@@ -130,25 +130,10 @@
 
 
 @router.get(path="/download_audio")
-<<<<<<< HEAD
-async def download_audio(experimentId: int, filename: str, audioFolder: str = "audio"):
-    # first get the experiment name:
-    data = await experiment_get(experimentId)
-
-    # if the experiment does not exist, return an error:
-    if data is None:
-        return {"message": f"Experiment {experimentId} does not exist"}
-
-    experiment_name = data["name"]
-
-    experiment_dir = dirs.experiment_dir_by_name(experiment_name)
-    audio_dir = os.path.join(experiment_dir, audioFolder)
-=======
 async def download_audio(experimentId: str, filename: str):
     exp_obj = Experiment.get(experimentId)
     experiment_dir = exp_obj.get_dir()
     audio_dir = os.path.join(experiment_dir, "audio")
->>>>>>> ad7a10aa
 
     # now download the audio file
     filename = secure_filename(filename)
