--- conflicted
+++ resolved
@@ -14,9 +14,6 @@
 
 from typing import AsyncGenerator
 
-<<<<<<< HEAD
-from transformerlab.db.jobs import job_create
-=======
 from transformerlab.db.jobs import job_create, job_delete, jobs_get_by_experiment
 from transformerlab.services.tasks_service import tasks_service
 from transformerlab.db.workflows import (
@@ -25,7 +22,6 @@
     workflow_runs_get_from_experiment,
     workflow_run_delete,
 )
->>>>>>> d5ca2073
 from transformerlab.shared.models import models
 from transformerlab.shared.models.models import Config, Plugin
 from transformerlab.db.utils import sqlalchemy_to_dict, sqlalchemy_list_to_dict
@@ -214,43 +210,11 @@
 
 # TODO: Need to change this, How we handle experiment_delete?
 async def experiment_delete(id):
-<<<<<<< HEAD
     try:
         exp_obj = Experiment.get(id)
         shutil.rmtree(exp_obj.get_dir())
     except Exception:
         pass
-=======
-    async with async_session() as session:
-        result = await session.execute(select(models.Experiment).where(models.Experiment.id == id))
-        experiment = result.scalar_one_or_none()
-        if experiment:
-            # Delete all associated tasks using the filesystem service
-            tasks = tasks_service.tasks_get_by_experiment(id)
-            for task in tasks:
-                tasks_service.delete_task(int(task["id"]))
-
-            # Delete all associated jobs using the job delete method
-            jobs = await jobs_get_by_experiment(id)
-            for job in jobs:
-                await job_delete(job["id"], id)
-
-            # Delete all associated workflow runs using the workflow run delete method
-            workflow_runs = await workflow_runs_get_from_experiment(id)
-            for workflow_run in workflow_runs:
-                await workflow_run_delete(workflow_run["id"])
-
-            # Delete all associated workflows using the workflow delete method
-            workflows = await workflows_get_from_experiment(id)
-            for workflow in workflows:
-                await workflow_delete_by_id(workflow["id"], id)
-
-            # Hard delete the experiment itself
-            await session.delete(experiment)
-            await session.commit()
-    return
-
->>>>>>> d5ca2073
 
 async def experiment_update(id, config):
     try:
