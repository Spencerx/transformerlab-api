import os
import json
import httpx
from fastapi import APIRouter, Form, Request, File, UploadFile, Depends
from typing import Optional, List
from transformerlab.services import job_service
from transformerlab.services.job_service import job_update_status
<<<<<<< HEAD
from lab.dirs import get_workspace_dir, get_job_checkpoints_dir
=======
from transformerlab.routers.auth.api_key_auth import get_user_or_api_key
from transformerlab.services.auth import AuthenticatedIdentity, auth_service
>>>>>>> 325a2b13


router = APIRouter(prefix="/remote", tags=["remote"])


def validate_gpu_orchestrator_env_vars():
    """
    Validate that required GPU orchestrator environment variables are set.
    Returns a tuple of (url, port) if valid, or (None, error_response) if invalid.
    """
    gpu_orchestrator_url = os.getenv("GPU_ORCHESTRATION_SERVER")
    gpu_orchestrator_port = os.getenv("GPU_ORCHESTRATION_SERVER_PORT")

    if not gpu_orchestrator_url:
        return None, {"status": "error", "message": "GPU_ORCHESTRATION_SERVER environment variable not set"}

    if not gpu_orchestrator_port:
        return None, {"status": "error", "message": "GPU_ORCHESTRATION_SERVER_PORT environment variable not set"}

    return gpu_orchestrator_url, gpu_orchestrator_port


@router.post("/create-job")
async def create_remote_job(
    request: Request,
    experimentId: str,
    identity: AuthenticatedIdentity = Depends(get_user_or_api_key),
    cluster_name: str = Form(...),
    command: str = Form("echo 'Hello World'"),
    task_name: Optional[str] = Form(None),
    cpus: Optional[str] = Form(None),
    memory: Optional[str] = Form(None),
    disk_space: Optional[str] = Form(None),
    accelerators: Optional[str] = Form(None),
    num_nodes: Optional[int] = Form(None),
    setup: Optional[str] = Form(None),
    uploaded_dir_path: Optional[str] = Form(None),
):
    """
    Create a remote job without launching it. Returns job info for frontend to show placeholder.
    """
    # Get user information from the authentication identity
    user_info_payload = auth_service.get_user_info(identity)
    
    # Extract user info for storage (name/email for display)
    user_info = {}
    if user_info_payload.get("first_name") or user_info_payload.get("last_name"):
        user_info["name"] = " ".join([
            user_info_payload.get("first_name", ""),
            user_info_payload.get("last_name", "")
        ]).strip()
    if user_info_payload.get("email"):
        user_info["email"] = user_info_payload["email"]
    
    # First, create a REMOTE job
    job_data = {"task_name": task_name, "command": command, "cluster_name": cluster_name}
    
    # Add user_info to job_data if we have any user information
    if user_info:
        job_data["user_info"] = user_info

    # Add optional parameters if provided
    if cpus:
        job_data["cpus"] = cpus
    if memory:
        job_data["memory"] = memory
    if disk_space:
        job_data["disk_space"] = disk_space
    if accelerators:
        job_data["accelerators"] = accelerators
    if num_nodes:
        job_data["num_nodes"] = num_nodes
    if setup:
        job_data["setup"] = setup
    if uploaded_dir_path:
        job_data["uploaded_dir_path"] = uploaded_dir_path

    try:
        job_id = job_service.job_create(
            type="REMOTE",
            status="LAUNCHING",
            experiment_id=experimentId,
        )
        # Update the job data to add fields from job_data (this ensures default fields stay in the job)
        for key, value in job_data.items():
            job_service.job_update_job_data_insert_key_value(job_id, key, value, experimentId)

        # Format cluster_name as <user_value>-job-<job_id> and persist it
        formatted_cluster_name = f"{cluster_name}-job-{job_id}"
        job_service.job_update_job_data_insert_key_value(job_id, "cluster_name", formatted_cluster_name, experimentId)

        return {
            "status": "success",
            "job_id": job_id,
            "cluster_name": formatted_cluster_name,
            "message": "Remote job created successfully",
        }
    except Exception as e:
        print(f"Failed to create job: {str(e)}")
        return {"status": "error", "message": "Failed to create job"}


@router.post("/launch")
async def launch_remote(
    request: Request,
    experimentId: str,
    identity: AuthenticatedIdentity = Depends(get_user_or_api_key),
    job_id: Optional[str] = Form(None),
    cluster_name: Optional[str] = Form(None),
    command: str = Form("echo 'Hello World'"),
    task_name: Optional[str] = Form(None),
    cpus: Optional[str] = Form(None),
    memory: Optional[str] = Form(None),
    disk_space: Optional[str] = Form(None),
    accelerators: Optional[str] = Form(None),
    num_nodes: Optional[int] = Form(None),
    setup: Optional[str] = Form(None),
    uploaded_dir_path: Optional[str] = Form(None),
    checkpoint: Optional[str] = Form(None),
    parent_job_id: Optional[str] = Form(None),
):
    """
    Launch a remote instance via Lattice orchestrator. If job_id is provided, use existing job, otherwise create new one.
    If checkpoint and parent_job_id are provided, resume training from the specified checkpoint.
    """
<<<<<<< HEAD
    # Handle resume from checkpoint logic
    if checkpoint and parent_job_id:
        # Get the parent job
        parent_job = job_service.job_get(parent_job_id)
        if not parent_job:
            return {"status": "error", "message": f"Parent job {parent_job_id} not found"}

        # Get the parent job data
        parent_job_data = parent_job.get("job_data", {})

        # Validate checkpoint existence
        checkpoints_dir = get_job_checkpoints_dir(parent_job_id)
        checkpoint_path = os.path.normpath(os.path.join(checkpoints_dir, checkpoint))

        # Validate that the checkpoint path is within the checkpoints directory
        if not checkpoint_path.startswith(os.path.abspath(checkpoints_dir) + os.sep):
            return {"status": "error", "message": "Invalid checkpoint name (potential directory traversal detected)"}

        if not os.path.exists(checkpoint_path):
            return {"status": "error", "message": f"Checkpoint {checkpoint} not found at {checkpoint_path}"}

        # Get the original command
        command = parent_job_data.get("command", "")
        if not command:
            return {"status": "error", "message": "Original command not found in parent job data"}
        
        # Validate command doesn't have problematic characters that could break shell execution
        if '\x00' in command:
            return {"status": "error", "message": "Command contains null bytes"}

        # Create a simple, meaningful task name for the resumed training
        task_name = f"resume_training_{parent_job_id}"

        # Use ALL parameters from parent job for resume (user just presses button)
        cluster_name = parent_job_data.get("cluster_name")
        cpus = parent_job_data.get("cpus")
        memory = parent_job_data.get("memory")
        disk_space = parent_job_data.get("disk_space")
        accelerators = parent_job_data.get("accelerators")
        num_nodes = parent_job_data.get("num_nodes")
        setup = parent_job_data.get("setup")
        uploaded_dir_path = parent_job_data.get("uploaded_dir_path")

        # Force creation of new job for resume (don't use existing job_id)
        job_id = None

    # Validate required fields
    if not cluster_name:
        return {"status": "error", "message": "cluster_name is required"}

    # Build a unified data structure with all parameters
    data = {
        "cluster_name": cluster_name,
        "command": command,
        "task_name": task_name,
    }

    # Add resume metadata if resuming from checkpoint
    if checkpoint and parent_job_id:
        data["resumed_from_checkpoint"] = checkpoint
        data["checkpoint_path"] = checkpoint_path
        data["parent_job_id"] = parent_job_id
=======
    # If job_id is provided, use existing job, otherwise create a new one
    formatted_cluster_name = cluster_name
    if job_id:
        # Trust the frontend-provided cluster_name when re-launching an existing job.
        pass
    else:
        # Get user information from the authentication identity
        user_info_payload = auth_service.get_user_info(identity)
        
        # Extract user info for storage (name/email for display)
        user_info = {}
        if user_info_payload.get("first_name") or user_info_payload.get("last_name"):
            user_info["name"] = " ".join([
                user_info_payload.get("first_name", ""),
                user_info_payload.get("last_name", "")
            ]).strip()
        if user_info_payload.get("email"):
            user_info["email"] = user_info_payload["email"]
        
        # Create a new REMOTE job
        job_data = {"task_name": task_name, "command": command, "cluster_name": cluster_name}
        
        # Add user_info to job_data if we have any user information
        if user_info:
            job_data["user_info"] = user_info
>>>>>>> 325a2b13

    # Add optional parameters if provided
    if cpus:
        data["cpus"] = cpus
    if memory:
        data["memory"] = memory
    if disk_space:
        data["disk_space"] = disk_space
    if accelerators:
        data["accelerators"] = accelerators
    if num_nodes:
        data["num_nodes"] = num_nodes
    if setup:
        data["setup"] = setup
    if uploaded_dir_path:
        data["uploaded_dir_path"] = uploaded_dir_path

    # If job_id is provided, use existing job, otherwise create a new one
    if not job_id:
        try:
            job_id = job_service.job_create(
                type="REMOTE",
                status="LAUNCHING",
                experiment_id=experimentId,
            )
            # Store all data in the job (this ensures default fields stay in the job)
            for key, value in data.items():
                job_service.job_update_job_data_insert_key_value(job_id, key, value, experimentId)

            # Format cluster_name as <user_value>-job-<job_id> and persist it
            formatted_cluster_name = f"{cluster_name}-job-{job_id}"
            job_service.job_update_job_data_insert_key_value(job_id, "cluster_name", formatted_cluster_name, experimentId)
        except Exception as e:
            print(f"Failed to create job: {str(e)}")
            return {"status": "error", "message": "Failed to create job"}

    # Validate environment variables
    result = validate_gpu_orchestrator_env_vars()
    gpu_orchestrator_url, gpu_orchestrator_port = result
    if isinstance(gpu_orchestrator_url, dict):
        return gpu_orchestrator_url  # Error response
    elif isinstance(gpu_orchestrator_port, dict):
        return gpu_orchestrator_port  # Error response

<<<<<<< HEAD
    # Prepare request data for orchestrator by copying the data and adding orchestrator-specific fields
    request_data = data.copy()
    request_data["tlab_job_id"] = job_id

    # Use task_name as job_name if provided, otherwise fall back to cluster_name
    request_data["job_name"] = task_name if task_name else cluster_name
=======
    # Prepare the request data for Lattice orchestrator
    request_data = {
        "cluster_name": formatted_cluster_name,
        "command": command,
        "tlab_job_id": job_id,  # Pass the job_id to the orchestrator
    }

    # Use task_name as job_name if provided, otherwise fall back to cluster_name
    job_name = task_name if task_name else formatted_cluster_name
    request_data["job_name"] = job_name
>>>>>>> 325a2b13


    gpu_orchestrator_url = f"{gpu_orchestrator_url}:{gpu_orchestrator_port}/api/v1/instances/launch"

    try:
        # Make the request to the Lattice orchestrator
        async with httpx.AsyncClient() as client:
            # Build headers: prefer configured API key, otherwise forward incoming Authorization header
            outbound_headers = {"Content-Type": "application/x-www-form-urlencoded"}
            incoming_auth = request.headers.get("AUTHORIZATION")
            if incoming_auth:
                outbound_headers["AUTHORIZATION"] = incoming_auth

            response = await client.post(
                f"{gpu_orchestrator_url}",
                headers=outbound_headers,
                data=request_data,
                cookies=request.cookies,
                timeout=30.0,
            )

            if response.status_code == 200:
                response_data = response.json()
                # Store the request_id in job data for later use
                if "request_id" in response_data:
                    job_service.job_update_job_data_insert_key_value(
                        job_id, "orchestrator_request_id", response_data["request_id"], experimentId
                    )
                # Store the cluster_name in job data for later use
                if "cluster_name" in response_data:
                    job_service.job_update_job_data_insert_key_value(
                        job_id, "cluster_name", response_data["cluster_name"], experimentId
                    )

                return {
                    "status": "success",
                    "data": response_data,
                    "job_id": job_id,
                    "message": f"Training resumed from checkpoint {checkpoint}" if checkpoint else "Remote instance launched successfully",
                }
            else:
                return {
                    "status": "error",
                    "message": f"Lattice orchestrator returned status {response.status_code}: {response.text}",
                }

    except httpx.TimeoutException:
        return {"status": "error", "message": "Request to Lattice orchestrator timed out"}
    except httpx.RequestError:
        return {"status": "error", "message": "Request error occurred"}
    except Exception:
        return {"status": "error", "message": "Unexpected error occurred"}


@router.post("/stop")
async def stop_remote(
    request: Request,
    job_id: str = Form(...),
    cluster_name: str = Form(...),
):
    """
    Stop a remote instance via Lattice orchestrator by calling instances/down endpoint
    """
    # Validate environment variables
    result = validate_gpu_orchestrator_env_vars()
    gpu_orchestrator_url, gpu_orchestrator_port = result
    if isinstance(gpu_orchestrator_url, dict):
        return gpu_orchestrator_url  # Error response
    elif isinstance(gpu_orchestrator_port, dict):
        return gpu_orchestrator_port  # Error response

    # First, cancel the job on the cluster
    down_url = f"{gpu_orchestrator_url}:{gpu_orchestrator_port}/api/v1/instances/down"

    try:
        # Make the request to the Lattice orchestrator
        async with httpx.AsyncClient() as client:
            # Build headers: prefer configured API key, otherwise forward incoming Authorization header
            outbound_headers = {"Content-Type": "application/json"}
            incoming_auth = request.headers.get("AUTHORIZATION")
            if incoming_auth:
                outbound_headers["AUTHORIZATION"] = incoming_auth

            # Bring down the cluster
            print(f"Bringing down cluster {cluster_name}")
            # Prepare JSON payload for the orchestrator
            payload = {
                "cluster_name": cluster_name,
                "tlab_job_id": job_id,  # Pass the job_id to the orchestrator
            }

            response = await client.post(
                down_url, headers=outbound_headers, json=payload, cookies=request.cookies, timeout=30.0
            )

            if response.status_code == 200:
                # Update job status to STOPPED on successful down request
                await job_update_status(job_id, "STOPPED")

                return {
                    "status": "success",
                    "data": response.json(),
                    "message": "Remote instance stopped successfully",
                }
            else:
                return {
                    "status": "error",
                    "message": f"Lattice orchestrator returned status {response.status_code}: {response.text}",
                }

    except httpx.TimeoutException:
        return {"status": "error", "message": "Request to Lattice orchestrator timed out"}
    except httpx.RequestError:
        return {"status": "error", "message": "Request error occurred"}
    except Exception:
        return {"status": "error", "message": "Unexpected error occurred"}


@router.post("/upload")
async def upload_directory(
    request: Request,
    dir_files: List[UploadFile] = File(...),
    dir_name: Optional[str] = Form(None),
):
    """
    Upload a directory to the remote Lattice orchestrator for later use in cluster launches.
    Files are stored locally first, then sent to orchestrator.
    """

    # Validate environment variables
    result = validate_gpu_orchestrator_env_vars()
    gpu_orchestrator_url, gpu_orchestrator_port = result
    if isinstance(gpu_orchestrator_url, dict):
        return gpu_orchestrator_url  # Error response
    elif isinstance(gpu_orchestrator_port, dict):
        return gpu_orchestrator_port  # Error response
    gpu_orchestrator_url = f"{gpu_orchestrator_url}:{gpu_orchestrator_port}/api/v1/instances/upload"

    # Store files locally first
    local_storage_dir = None
    try:
        # Create local storage directory
        workspace_dir = get_workspace_dir()
        local_uploads_dir = os.path.join(workspace_dir, "uploads")
        os.makedirs(local_uploads_dir, exist_ok=True)

        # Create unique directory for this upload
        import uuid

        upload_id = str(uuid.uuid4())
        base_upload_dir = f"upload_{upload_id}"
        local_storage_dir = os.path.join(local_uploads_dir, base_upload_dir)
        os.makedirs(local_storage_dir, exist_ok=True)

        # Store files locally
        for file in dir_files:
            # Reset file pointer to beginning
            await file.seek(0)
            content = await file.read()

            # Create directory structure if filename contains path separators
            file_path = os.path.join(local_storage_dir, file.filename)
            os.makedirs(os.path.dirname(file_path), exist_ok=True)

            with open(file_path, "wb") as f:
                f.write(content)

        # Prepare the request data for Lattice orchestrator
        files_data = []
        form_data = {}

        # Add dir_name if provided
        if dir_name:
            form_data["dir_name"] = dir_name

        # Prepare files for upload (reset file pointers)
        for file in dir_files:
            await file.seek(0)
            files_data.append(("dir_files", (file.filename, await file.read(), file.content_type)))

        # Make the request to the Lattice orchestrator
        async with httpx.AsyncClient() as client:
            # Build headers: prefer configured API key, otherwise forward incoming Authorization header
            outbound_headers = {}
            incoming_auth = request.headers.get("AUTHORIZATION")
            if incoming_auth:
                outbound_headers["AUTHORIZATION"] = incoming_auth

            response = await client.post(
                f"{gpu_orchestrator_url}",
                headers=outbound_headers,
                files=files_data,
                data=form_data,
                cookies=request.cookies,
                timeout=60.0,  # Longer timeout for file uploads
            )

            if response.status_code == 200:
                response_data = response.json()
                # Add local storage path to response (just the folder name)
                response_data["local_storage_path"] = base_upload_dir
                return {
                    "status": "success",
                    "data": response_data,
                    "message": "Directory uploaded successfully",
                    "local_storage_path": base_upload_dir,
                }
            else:
                return {
                    "status": "error",
                    "message": f"Lattice orchestrator returned status {response.status_code}: {response.text}",
                }

    except httpx.TimeoutException:
        return {"status": "error", "message": "Request to Lattice orchestrator timed out"}
    except httpx.RequestError:
        return {"status": "error", "message": "Request error occurred"}
    except Exception as e:
        print(f"Upload error: {e}")
        return {"status": "error", "message": "Unexpected error occurred"}


async def check_remote_job_status(request: Request, cluster_name: str):
    """
    Check the status of jobs running on a remote cluster via the orchestrator.
    Returns the status of all jobs on the cluster.
    """
    # Validate environment variables
    result = validate_gpu_orchestrator_env_vars()
    gpu_orchestrator_url, gpu_orchestrator_port = result
    if isinstance(gpu_orchestrator_url, dict):
        return gpu_orchestrator_url  # Error response
    elif isinstance(gpu_orchestrator_port, dict):
        return gpu_orchestrator_port  # Error response

    # Build the jobs endpoint URL
    jobs_url = f"{gpu_orchestrator_url}:{gpu_orchestrator_port}/api/v1/jobs/{cluster_name}"

    try:
        async with httpx.AsyncClient() as client:
            # Build headers: prefer configured API key, otherwise forward incoming Authorization header
            outbound_headers = {"Content-Type": "application/json"}
            incoming_auth = request.headers.get("AUTHORIZATION")
            if incoming_auth:
                outbound_headers["AUTHORIZATION"] = incoming_auth

            response = await client.get(jobs_url, headers=outbound_headers, cookies=request.cookies, timeout=30.0)

            if response.status_code == 200:
                return {
                    "status": "success",
                    "data": response.json(),
                    "message": "Remote job status retrieved successfully",
                }
            else:
                return {
                    "status": "error",
                    "message": f"Orchestrator returned status {response.status_code}: {response.text}",
                }

    except httpx.TimeoutException:
        return {"status": "error", "message": "Request to orchestrator timed out"}
    except httpx.RequestError:
        return {"status": "error", "message": "Request error occurred"}
    except Exception:
        return {"status": "error", "message": "Unexpected error occurred"}


@router.get("/logs/{request_id}")
async def get_orchestrator_logs(request: Request, request_id: str):
    """
    Stream logs from the orchestrator for a specific request_id in real-time.
    This endpoint forwards authentication and streams the response.
    """
    from fastapi.responses import StreamingResponse

    # Validate environment variables
    result = validate_gpu_orchestrator_env_vars()
    gpu_orchestrator_url, gpu_orchestrator_port = result
    if isinstance(gpu_orchestrator_url, dict):
        return gpu_orchestrator_url  # Error response
    elif isinstance(gpu_orchestrator_port, dict):
        return gpu_orchestrator_port  # Error response

    # Build the logs endpoint URL
    logs_url = f"{gpu_orchestrator_url}:{gpu_orchestrator_port}/api/v1/instances/requests/{request_id}/logs"

    async def stream_logs():
        """Generator that streams logs from orchestrator to client"""
        try:
            async with httpx.AsyncClient(timeout=None) as client:
                # Build headers: prefer configured API key, otherwise forward incoming Authorization header
                outbound_headers = {"Content-Type": "application/json"}
                incoming_auth = request.headers.get("AUTHORIZATION")
                if incoming_auth:
                    outbound_headers["AUTHORIZATION"] = incoming_auth

                # Stream the response from orchestrator
                async with client.stream(
                    "GET", logs_url, headers=outbound_headers, cookies=request.cookies
                ) as response:
                    if response.status_code == 200:
                        # Stream each chunk from orchestrator to client in real-time
                        async for chunk in response.aiter_bytes():
                            if chunk:
                                yield chunk
                    else:
                        # Send error as SSE format
                        error_msg = f"data: {json.dumps({'error': f'Orchestrator returned status {response.status_code}', 'status': 'failed'})}\n\n"
                        yield error_msg.encode()

        except httpx.TimeoutException:
            print("Error streaming orchestrator logs: Request to orchestrator timed out")
            error_msg = f"data: {json.dumps({'error': 'Request to orchestrator timed out', 'status': 'failed'})}\n\n"
            yield error_msg.encode()
        except httpx.RequestError as e:
            print(f"Error streaming orchestrator logs: {str(e)}")
            error_msg = f"data: {json.dumps({'error': 'Request error occurred', 'status': 'failed'})}\n\n"
            yield error_msg.encode()
        except Exception as e:
            print(f"Error streaming orchestrator logs: {str(e)}")
            error_msg = f"data: {json.dumps({'error': 'Unexpected error occurred', 'status': 'failed'})}\n\n"
            yield error_msg.encode()

    return StreamingResponse(
        stream_logs(),
        media_type="text/event-stream",
        headers={
            "Cache-Control": "no-cache",
            "Connection": "keep-alive",
            "Content-Type": "text/event-stream",
            "X-Accel-Buffering": "no",  # Disable nginx buffering
        },
    )


@router.get("/check-status")
async def check_remote_jobs_status(request: Request):
    """
    Simple endpoint to check and update status of REMOTE jobs in LAUNCHING state.
    This endpoint can be called by the frontend and forwards authentication.
    """
    try:
        # Get all REMOTE jobs in LAUNCHING state across all experiments
        import transformerlab.services.experiment_service as experiment_service

        launching_remote_jobs = []

        # Get all experiments and check for REMOTE jobs in LAUNCHING state
        experiments = experiment_service.experiment_get_all()
        for exp in experiments:
            # Avoid errors of broken migrations in experiments
            if "id" not in exp:
                continue
            exp_jobs = job_service.jobs_get_all(exp["id"], type="REMOTE", status="LAUNCHING")
            launching_remote_jobs.extend(exp_jobs)

        if not launching_remote_jobs:
            return {"message": "No REMOTE jobs in LAUNCHING state", "updated_jobs": [], "status": "success"}

        updated_jobs = []
        print(f"Checking {len(launching_remote_jobs)} REMOTE jobs in LAUNCHING state")

        for job in launching_remote_jobs:
            job_id = job["id"]
            job_data = job.get("job_data", {})
            cluster_name = job_data.get("cluster_name")

            if not cluster_name:
                print(f"Warning: Job {job_id} has no cluster_name in job_data")
                continue

            # Check the status of jobs on this cluster using the actual request
            status_response = await check_remote_job_status(request, cluster_name)

            if status_response["status"] == "success":
                orchestrator_data = status_response["data"]
                jobs_on_cluster = orchestrator_data.get("jobs", [])

                # Check if all jobs on the cluster are in a terminal state (SUCCEEDED or FAILED)
                all_jobs_finished = True
                for cluster_job in jobs_on_cluster:
                    job_status = cluster_job.get("status", "")
                    # Check for both the enum format and plain string format
                    if job_status not in ["JobStatus.SUCCEEDED", "JobStatus.FAILED", "SUCCEEDED", "FAILED"]:
                        all_jobs_finished = False
                        break

                if all_jobs_finished and jobs_on_cluster:
                    # All jobs on the cluster are finished, mark our LAUNCHING job as COMPLETE
                    await job_update_status(job_id, "COMPLETE", experiment_id=job["experiment_id"])
                    updated_jobs.append(
                        {
                            "job_id": job_id,
                            "cluster_name": cluster_name,
                            "status": "COMPLETE",
                            "message": "All jobs on cluster completed",
                        }
                    )
                else:
                    # Jobs are still running on the cluster
                    updated_jobs.append(
                        {
                            "job_id": job_id,
                            "cluster_name": cluster_name,
                            "status": "LAUNCHING",
                            "message": "Jobs still running on cluster",
                        }
                    )
            else:
                print(
                    f"Error checking status for job {job_id} on cluster {cluster_name}: {status_response.get('message', 'Unknown error')}"
                )

        return {
            "status": "success",
            "updated_jobs": updated_jobs,
            "message": f"Checked {len(launching_remote_jobs)} REMOTE jobs in LAUNCHING state",
        }

    except Exception as e:
        print(f"Error checking remote job status: {str(e)}")
        return {"status": "error", "message": "Error checking remote job status"}<|MERGE_RESOLUTION|>--- conflicted
+++ resolved
@@ -5,12 +5,9 @@
 from typing import Optional, List
 from transformerlab.services import job_service
 from transformerlab.services.job_service import job_update_status
-<<<<<<< HEAD
-from lab.dirs import get_workspace_dir, get_job_checkpoints_dir
-=======
 from transformerlab.routers.auth.api_key_auth import get_user_or_api_key
 from transformerlab.services.auth import AuthenticatedIdentity, auth_service
->>>>>>> 325a2b13
+from lab.dirs import get_workspace_dir, get_job_checkpoints_dir
 
 
 router = APIRouter(prefix="/remote", tags=["remote"])
@@ -136,7 +133,7 @@
     Launch a remote instance via Lattice orchestrator. If job_id is provided, use existing job, otherwise create new one.
     If checkpoint and parent_job_id are provided, resume training from the specified checkpoint.
     """
-<<<<<<< HEAD
+    formatted_cluster_name = cluster_name
     # Handle resume from checkpoint logic
     if checkpoint and parent_job_id:
         # Get the parent job
@@ -162,10 +159,6 @@
         command = parent_job_data.get("command", "")
         if not command:
             return {"status": "error", "message": "Original command not found in parent job data"}
-        
-        # Validate command doesn't have problematic characters that could break shell execution
-        if '\x00' in command:
-            return {"status": "error", "message": "Command contains null bytes"}
 
         # Create a simple, meaningful task name for the resumed training
         task_name = f"resume_training_{parent_job_id}"
@@ -199,33 +192,6 @@
         data["resumed_from_checkpoint"] = checkpoint
         data["checkpoint_path"] = checkpoint_path
         data["parent_job_id"] = parent_job_id
-=======
-    # If job_id is provided, use existing job, otherwise create a new one
-    formatted_cluster_name = cluster_name
-    if job_id:
-        # Trust the frontend-provided cluster_name when re-launching an existing job.
-        pass
-    else:
-        # Get user information from the authentication identity
-        user_info_payload = auth_service.get_user_info(identity)
-        
-        # Extract user info for storage (name/email for display)
-        user_info = {}
-        if user_info_payload.get("first_name") or user_info_payload.get("last_name"):
-            user_info["name"] = " ".join([
-                user_info_payload.get("first_name", ""),
-                user_info_payload.get("last_name", "")
-            ]).strip()
-        if user_info_payload.get("email"):
-            user_info["email"] = user_info_payload["email"]
-        
-        # Create a new REMOTE job
-        job_data = {"task_name": task_name, "command": command, "cluster_name": cluster_name}
-        
-        # Add user_info to job_data if we have any user information
-        if user_info:
-            job_data["user_info"] = user_info
->>>>>>> 325a2b13
 
     # Add optional parameters if provided
     if cpus:
@@ -245,6 +211,22 @@
 
     # If job_id is provided, use existing job, otherwise create a new one
     if not job_id:
+        # Get user information from the authentication identity
+        user_info_payload = auth_service.get_user_info(identity)
+        
+        # Extract user info for storage (name/email for display)
+        user_info = {}
+        if user_info_payload.get("first_name") or user_info_payload.get("last_name"):
+            user_info["name"] = " ".join([
+                user_info_payload.get("first_name", ""),
+                user_info_payload.get("last_name", "")
+            ]).strip()
+        if user_info_payload.get("email"):
+            user_info["email"] = user_info_payload["email"]
+                
+        # Add user_info to job_data if we have any user information
+        if user_info:
+            data["user_info"] = user_info
         try:
             job_id = job_service.job_create(
                 type="REMOTE",
@@ -262,6 +244,9 @@
             print(f"Failed to create job: {str(e)}")
             return {"status": "error", "message": "Failed to create job"}
 
+    # Use task_name as job_name if provided, otherwise fall back to cluster_name
+    job_name = task_name if task_name else formatted_cluster_name
+    data["job_name"] = job_name
     # Validate environment variables
     result = validate_gpu_orchestrator_env_vars()
     gpu_orchestrator_url, gpu_orchestrator_port = result
@@ -270,25 +255,13 @@
     elif isinstance(gpu_orchestrator_port, dict):
         return gpu_orchestrator_port  # Error response
 
-<<<<<<< HEAD
     # Prepare request data for orchestrator by copying the data and adding orchestrator-specific fields
     request_data = data.copy()
     request_data["tlab_job_id"] = job_id
+    request_data["cluster_name"] = formatted_cluster_name
 
     # Use task_name as job_name if provided, otherwise fall back to cluster_name
     request_data["job_name"] = task_name if task_name else cluster_name
-=======
-    # Prepare the request data for Lattice orchestrator
-    request_data = {
-        "cluster_name": formatted_cluster_name,
-        "command": command,
-        "tlab_job_id": job_id,  # Pass the job_id to the orchestrator
-    }
-
-    # Use task_name as job_name if provided, otherwise fall back to cluster_name
-    job_name = task_name if task_name else formatted_cluster_name
-    request_data["job_name"] = job_name
->>>>>>> 325a2b13
 
 
     gpu_orchestrator_url = f"{gpu_orchestrator_url}:{gpu_orchestrator_port}/api/v1/instances/launch"
