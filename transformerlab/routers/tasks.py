--- conflicted
+++ resolved
@@ -354,15 +354,9 @@
                     return {"status": "error", "message": "Directory contains symlinked entries, cannot delete"}
             except Exception:
                 continue
-<<<<<<< HEAD
 
         # Remove the task directory
-        shutil.rmtree(task_path)
-
-=======
-        
-        # Remove the task directory
-        
+
         for dirpath, dirnames, filenames in os.walk(task_path, topdown=False):
             for f in filenames:
                 try:
@@ -380,8 +374,6 @@
         except FileNotFoundError:
             pass
 
-        
->>>>>>> db64c488
         return {"status": "success", "message": f"Task '{task_dir}' deleted successfully"}
 
     except Exception as e:
@@ -829,11 +821,7 @@
 
         # Copy task.json to local gallery
         local_task_json_path = os.path.join(local_task_dir, "task.json")
-<<<<<<< HEAD
-        shutil.copy2(task_json_path, local_task_json_path)
-=======
         safe_copyfile(task_json_path, local_task_json_path)
->>>>>>> db64c488
 
         # Copy all other files to local gallery (excluding task.json)
         src_dir = os.path.join(local_task_dir, "src")
@@ -846,11 +834,7 @@
             if os.path.isdir(src_path):
                 shutil.copytree(src_path, dest_path)
             else:
-<<<<<<< HEAD
-                shutil.copy2(src_path, dest_path)
-=======
                 safe_copyfile(src_path, dest_path)
->>>>>>> db64c488
 
         # Create metadata file for installation info
         metadata = {
