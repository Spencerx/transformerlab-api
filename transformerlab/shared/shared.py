import asyncio
import json
import os
import re
import shutil
import psutil
import subprocess
import sys
import threading
import time
import unicodedata

from anyio import open_process
from anyio.streams.text import TextReceiveStream
from werkzeug.utils import secure_filename

from transformerlab.db.db import experiment_get, experiment_get_by_name
from transformerlab.db.sync import job_mark_as_complete_if_running, job_update_sync
import transformerlab.db.jobs as db_jobs
from transformerlab.routers.experiment.evals import run_evaluation_script
from transformerlab.routers.experiment.generations import run_generation_script
from transformerlab.shared import dirs
from transformerlab.shared.dirs import GLOBAL_LOG_PATH


def popen_and_call(onExit, input="", output_file=None, *popenArgs, **popenKWArgs):
    """
    Runs a subprocess.Popen, and then calls the function onExit when the
    subprocess completes.

    Use it exactly the way you'd normally use subprocess.Popen, except include a
    callable to execute as the first argument. onExit is a callable object, and
    *popenArgs and **popenKWArgs are simply passed up to subprocess.Popen.

    from https://stackoverflow.com/questions/2581817/python-subprocess-callback-when-cmd-exits

    #TODO: There is an async IO way of doing this instead:
    https://docs.python.org/3/library/asyncio-subprocess.html#asyncio.create_subprocess_exec
    If we use the above then we can probably make onExit a coroutine and await it
    but when I tried to implement it as above, it would not work. The subprocess
    wouldn't work concurrently as expected.
    """

    def runInThread(onExit, popenArgs, popenKWArgs):
        if output_file is not None:
            log = open(output_file, "a")
            # get the current date and time as a string:
            current_time = time.strftime("%Y-%m-%d %H:%M:%S")
            print("Printing to file: " + output_file)
            log.write(f"\n\n-- RUN {current_time}--\n")
            log.flush()
        else:
            print("No output file specified, printing to stdout")
            log = subprocess.PIPE

        proc = subprocess.Popen(*popenArgs, **popenKWArgs, stdin=subprocess.PIPE, stdout=log, stderr=log)
        proc.communicate(input=input.encode("utf-8"))
        proc.wait()
        onExit()
        return

    thread = threading.Thread(target=runInThread, args=(onExit, popenArgs, popenKWArgs))
    thread.start()

    return thread  # returns immediately after the thread starts


def slugify(value, allow_unicode=False):
    """
    Copied from https://github.com/django/django/blob/master/django/utils/text.py
    Convert to ASCII if 'allow_unicode' is False. Convert spaces or repeated
    dashes to single dashes. Remove characters that aren't alphanumerics,
    underscores, or hyphens. Convert to lowercase. Also strip leading and
    trailing whitespace, dashes, and underscores.
    """
    value = str(value)
    if allow_unicode:
        value = unicodedata.normalize("NFKC", value)
    else:
        value = unicodedata.normalize("NFKD", value).encode("ascii", "ignore").decode("ascii")
    value = re.sub(r"[^\w\s-]", "", value.lower())
    return re.sub(r"[-\s]+", "-", value).strip("-_")


async def async_run_python_script_and_update_status(python_script: list[str], job_id: str, begin_string: str):
    """
    Use this script for one time, long running scripts that have a definite end. For example
    downloading a model.

    This function runs a python script and updates the status of the job in the database
    to RUNNING when the python script prints begin_string to stderr

    The FastAPI worker uses stderr, not stdout"""

    print(f"Job {job_id} Running async python script: " + str(python_script))
    # Extract plugin location from the python_script list
    plugin_location = None
    if "--plugin_dir" in python_script:
        for i, arg in enumerate(python_script):
            if arg == "--plugin_dir" and i + 1 < len(python_script):
                plugin_location = python_script[i + 1]
                break

    # Check if plugin has a venv directory
    if plugin_location:
        plugin_location = os.path.normpath(plugin_location)
        if not plugin_location.startswith(dirs.PLUGIN_DIR):
            print(f"Plugin location {plugin_location} is not in {dirs.PLUGIN_DIR}")
            raise Exception(f"Plugin location {plugin_location} is not in {dirs.PLUGIN_DIR}")
        if os.path.exists(os.path.join(plugin_location, "venv")) and os.path.isdir(
            os.path.join(plugin_location, "venv")
        ):
            venv_path = os.path.join(plugin_location, "venv")
            print(f">Plugin has virtual environment, activating venv from {venv_path}")
            venv_python = os.path.join(venv_path, "bin", "python")
            command = [venv_python, *python_script]
        else:
            print(">Using system Python interpreter")
            command = [sys.executable, *python_script]

    else:
        print(">Using system Python interpreter")
        command = [sys.executable, *python_script]  # Skip the original Python interpreter

    process = await open_process(command=command, stderr=subprocess.STDOUT, stdout=subprocess.PIPE)

    # read stderr and print:
    if process.stdout:
        async for text in TextReceiveStream(process.stdout):
            print(">> " + text)
            if begin_string in text:
                print(f"Job {job_id} now in progress!")
                job = await db_jobs.job_get(job_id)
                experiment_id = job["experiment_id"]
                await db_jobs.job_update_status(job_id=job_id, status="RUNNING", experiment_id=experiment_id)

            # Check the job_data column for the stop flag:
            job_row = await db_jobs.job_get(job_id)
            job_data = job_row.get("job_data", None)
            if job_data and job_data.get("stop", False):
                print(f"Job {job_id}: 'stop' flag detected. Cancelling job.")
                raise asyncio.CancelledError()

    try:
        await process.wait()

        if process.returncode == 0:
            print(f"Job {job_id} completed successfully")
            job = await db_jobs.job_get(job_id)
            experiment_id = job["experiment_id"]
            await db_jobs.job_update_status(job_id=job_id, status="COMPLETE", experiment_id=experiment_id)
        else:
            print(f"ERROR: Job {job_id} failed with exit code {process.returncode}.")
            job = await db_jobs.job_get(job_id)
            experiment_id = job["experiment_id"]
            await db_jobs.job_update_status(job_id=job_id, status="FAILED", experiment_id=experiment_id)

        return process

    except asyncio.CancelledError:
        process.kill()
        await process.wait()

        print(f"Job {job_id} cancelled.")

        raise asyncio.CancelledError()


async def read_process_output(process, job_id):
    await process.wait()
    returncode = process.returncode
    if returncode == 0:
        print("Worker Process completed successfully")
    else:
        print(f"ERROR: Worker Process ended with exit code {returncode}.")
    with open(GLOBAL_LOG_PATH, "a") as log:
        log.write(f"Inference Server Terminated with {returncode}.\n")
        log.flush()
    # so we should delete the pid file:
    pid_file = os.path.join(dirs.TEMP_DIR, f"worker_job_{job_id}.pid")
    if os.path.exists(pid_file):
        os.remove(pid_file)


async def async_run_python_daemon_and_update_status(
    python_script: list[str], job_id: str, begin_string: str, set_process_id_function=None
):
    """Use this function for daemon processes, for example setting up a model for inference.
    This function is helpful when the start of the daemon process takes a while. So you can
    wait for "begin_string" to be mentioned in stderr in order to let the caller know that
    the daemon is ready to accept input.

    This function runs a python script and updates the status of the job in the database
    to RUNNING when the python script prints begin_string to stderr

    The FastAPI worker uses stderr, not stdout"""

    print("🏃‍♂️ Running python script: " + str(python_script))

    # Extract plugin location from the python_script list
    plugin_location = None
    for i, arg in enumerate(python_script):
        if arg == "--plugin_dir" and i + 1 < len(python_script):
            plugin_location = python_script[i + 1]
            break

    # Open a file to write the output to:
    log = open(GLOBAL_LOG_PATH, "a")

    # Check if plugin has a venv directory
    if plugin_location:
        plugin_location = os.path.normpath(plugin_location)
        if not plugin_location.startswith(dirs.PLUGIN_DIR):
            print(f"Plugin location {plugin_location} is not in {dirs.PLUGIN_DIR}")
            raise Exception(f"Plugin location {plugin_location} is not in {dirs.PLUGIN_DIR}")
        if os.path.exists(os.path.join(plugin_location, "venv")) and os.path.isdir(
            os.path.join(plugin_location, "venv")
        ):
            venv_path = os.path.join(plugin_location, "venv")
            print(f">Plugin has virtual environment, activating venv from {venv_path}")
            venv_python = os.path.join(venv_path, "bin", "python")
            command = [venv_python, *python_script]
        else:
            print(">Using system Python interpreter")
            command = [sys.executable, *python_script]

    else:
        print(">Using system Python interpreter")
        command = [sys.executable, *python_script]  # Skip the original Python interpreter

    process = await asyncio.create_subprocess_exec(
        *command, stdin=None, stderr=subprocess.STDOUT, stdout=subprocess.PIPE
    )

    pid = process.pid
    pid_file = os.path.join(dirs.TEMP_DIR, f"worker_job_{job_id}.pid")
    with open(pid_file, "w") as f:
        f.write(str(pid))

    line = await process.stdout.readline()
    error_msg = None
    while line:
        decoded = line.decode()

        # If we hit the begin_string then the daemon is started and we can return!
        if begin_string in decoded:
            if set_process_id_function is not None:
                if set_process_id_function:
                    set_process_id_function(process)
            print(f"Worker job {job_id} started successfully")
            job = await db_jobs.job_get(job_id)
            experiment_id = job["experiment_id"]
            await db_jobs.job_update_status(job_id=job_id, status="COMPLETE", experiment_id=experiment_id)

            # Schedule the read_process_output coroutine in the current event
            # so we can keep watching this process, but return back to the caller
            # so that the REST call can complete
            asyncio.create_task(read_process_output(process, job_id))

            return process

        # Watch the output for any errors and store the latest error
        elif ("stderr" in decoded) and ("ERROR" in decoded):
            error_msg = decoded.split("| ")[-1]

        if log:
            log.write(decoded)
            log.flush()
        log.flush()
        line = await process.stdout.readline()

    # If we're here then stdout didn't return and we didn't start the daemon
    # Wait on the process and return the error
    await process.wait()
    returncode = process.returncode
    if not error_msg:
        error_msg = f"Process terminated prematurely with exit code {returncode}"

    print(f"ERROR: Worker job {job_id} failed with exit code {returncode}.")
    print(error_msg)
    job = await db_jobs.job_get(job_id)
    experiment_id = job["experiment_id"]
    await db_jobs.job_update_status(job_id=job_id, status="FAILED", error_msg=error_msg, experiment_id=experiment_id)
    return process


async def run_job(job_id: str, job_config, experiment_name: str = "default", job_details: dict = None):
    # This runs a specified job number defined
    # by template_id
    print("Running job: " + str(job_id))

    print("Job Config: " + str(job_config))
    print("Job Details: " + str(job_details))
    master_job_type = job_details["type"]
    print(master_job_type)

    # Handle TASK jobs separately - they are simple and don't need the common setup
    if master_job_type == "TASK":
        """we define a TASK job as a job where we just ask
        the worker to run the related python script, passing in the parameters
        that are defined in job_config"""
        # plugin = job_config["plugin"]
        # update task to be marked as COMPLETE:
        job = await db_jobs.job_get(job_id)
        experiment_id = job["experiment_id"]
        await db_jobs.job_update_status(job_id=job_id, status="COMPLETE", experiment_id=experiment_id)
        # implement rest later
        return {"status": "complete", "job_id": job_id, "message": "Task job completed successfully"}

    # Common setup for all other job types
    WORKSPACE_DIR = dirs.WORKSPACE_DIR
    output_temp_file_dir = os.path.join(WORKSPACE_DIR, "jobs", str(job_id))
    if not os.path.exists(output_temp_file_dir):
        os.makedirs(output_temp_file_dir)

    # Get experiment details for job types that need them
    experiment = None
    experiment_id = None
    if master_job_type in ["EVAL", "GENERATE"]:
        experiment = await experiment_get_by_name(experiment_name)
        experiment_id = experiment["id"]
    elif master_job_type == "EXPORT":
        # For EXPORT, experiment_id comes from job_details
        experiment_id = int(job_details["experiment_id"])

    # Extract plugin name consistently across all job types
    plugin_name = None
    if master_job_type in ["EVAL", "GENERATE"]:
        plugin_name = job_config["plugin"]
    else:
        # For other job types (LoRA, pretraining, embedding, export), get from nested config
        template_config = job_config["config"]
        plugin_name = str(template_config["plugin_name"])

    # Common plugin location check for job types that use plugins
    if plugin_name:
        plugin_location = dirs.plugin_dir_by_name(plugin_name)
        if not os.path.exists(plugin_location):
            job = await db_jobs.job_get(job_id)
            experiment_id = job["experiment_id"]
            await db_jobs.job_update_status(job_id, "FAILED", experiment_id)
            error_msg = f"{master_job_type} job failed: No plugin found"
            return {"status": "error", "job_id": job_id, "message": error_msg}

    # Handle different master job types
    if master_job_type == "EVAL":
        eval_name = job_config.get("evaluator", "")
        job = await db_jobs.job_get(job_id)
        experiment_id = job["experiment_id"]
        await db_jobs.job_update_status(job_id=job_id, status="RUNNING", experiment_id=experiment_id)
        print("Running evaluation script")

        evals_output_file = os.path.join(output_temp_file_dir, f"output_{job_id}.txt")
        # Create output file if it doesn't exist
        if not os.path.exists(evals_output_file):
            with open(evals_output_file, "w") as f:
                f.write("")
        await run_evaluation_script(experiment_id, plugin_name, eval_name, job_id)
        # Check if stop button was clicked and update status accordingly
        job_row = await db_jobs.job_get(job_id)
        job_data = job_row.get("job_data", None)
        if job_data is None:
            job = await db_jobs.job_get(job_id)
            experiment_id = job["experiment_id"]
            await db_jobs.job_update_status(job_id=job_id, status="FAILED", experiment_id=experiment_id)
            return {"status": "error", "job_id": job_id, "message": "Evaluation job failed: No job data found"}

        if job_data.get("stop", False):
            job = await db_jobs.job_get(job_id)
            experiment_id = job["experiment_id"]
            await db_jobs.job_update_status(job_id=job_id, status="STOPPED", experiment_id=experiment_id)
            return {"status": "stopped", "job_id": job_id, "message": "Evaluation job was stopped by user"}
        else:
            # Only set to COMPLETE if not already FAILED
            job = await db_jobs.job_get(job_id)
            experiment_id = job["experiment_id"]
            current_status = await db_jobs.job_get_status(job_id, experiment_id)
            if current_status != "FAILED":
                job = await db_jobs.job_get(job_id)
                experiment_id = job["experiment_id"]
                await db_jobs.job_update_status(job_id=job_id, status="COMPLETE", experiment_id=experiment_id)
            return {"status": "complete", "job_id": job_id, "message": "Evaluation job completed successfully"}

    elif master_job_type == "GENERATE":
<<<<<<< HEAD
        experiment = await experiment_get_by_name(experiment_name)
        experiment_id = experiment["id"]
        plugin_name = job_config["plugin"]

=======
>>>>>>> e3e24efd
        generation_name = job_config["generator"]
        job = await db_jobs.job_get(job_id)
        experiment_id = job["experiment_id"]
        await db_jobs.job_update_status(job_id=job_id, status="RUNNING", experiment_id=experiment_id)
        print("Running generation script")

        gen_output_file = os.path.join(output_temp_file_dir, f"output_{job_id}.txt")
        # Create output file if it doesn't exist
        if not os.path.exists(gen_output_file):
            with open(gen_output_file, "w") as f:
                f.write("")

        await run_generation_script(experiment_id, plugin_name, generation_name, job_id)

        # Check should_stop flag and update status accordingly
        job_row = await db_jobs.job_get(job_id)
        job_data = job_row.get("job_data", None)
        if job_data is None:
            job = await db_jobs.job_get(job_id)
            experiment_id = job["experiment_id"]
            await db_jobs.job_update_status(job_id=job_id, status="FAILED", experiment_id=experiment_id)
            return {"status": "error", "job_id": job_id, "message": "Generation job failed: No job data found"}

        if job_data.get("stop", False):
            job = await db_jobs.job_get(job_id)
            experiment_id = job["experiment_id"]
            await db_jobs.job_update_status(job_id=job_id, status="STOPPED", experiment_id=experiment_id)
            return {"status": "stopped", "job_id": job_id, "message": "Generation job was stopped by user"}
        else:
            # Only set to COMPLETE if not already FAILED
            job = await db_jobs.job_get(job_id)
            experiment_id = job["experiment_id"]
            current_status = await db_jobs.job_get_status(job_id, experiment_id)
            if current_status != "FAILED":
                job = await db_jobs.job_get(job_id)
                experiment_id = job["experiment_id"]
                await db_jobs.job_update_status(job_id=job_id, status="COMPLETE", experiment_id=experiment_id)
            return {"status": "complete", "job_id": job_id, "message": "Generation job completed successfully"}

    elif master_job_type == "EXPORT":
        plugin_name = job_config["plugin"]
        job = await db_jobs.job_get(job_id)
        experiment_id = job["experiment_id"]
        await db_jobs.job_update_status(job_id=job_id, status="RUNNING", experiment_id=experiment_id)
        print("Running export script")

        export_output_file = os.path.join(output_temp_file_dir, f"output_{job_id}.txt")
        # Create output file if it doesn't exist
        if not os.path.exists(export_output_file):
            with open(export_output_file, "w") as f:
                f.write("")

        # Run the export script using the existing run_exporter_script function
        from transformerlab.routers.experiment.export import run_exporter_script

        config = job_config["config"]
        # Extract parameters from the job config - note: plugin_name is already set above
        # plugin_architecture = config["output_model_architecture"]
        if "gguf" in plugin_name.lower():
            plugin_architecture = "GGUF"
        elif "mlx" in plugin_name.lower():
            plugin_architecture = "MLX"
        elif "llamafile" in plugin_name.lower():
            plugin_architecture = "LLAMAFILE"
        else:
            plugin_architecture = "OTHER"
        plugin_params = json.dumps(config["params"])

        # Call the existing run_exporter_script function with the existing job_id
        result = await run_exporter_script(
            id=experiment_id,
            plugin_name=plugin_name,
            plugin_architecture=plugin_architecture,
            plugin_params=plugin_params,
            job_id=job_id,
        )

        # Check the result and update job status accordingly
        if result.get("status") == "success":
            # Only set to COMPLETE if not already FAILED
            job = await db_jobs.job_get(job_id)
            experiment_id = job["experiment_id"]
            current_status = await db_jobs.job_get_status(job_id, experiment_id)
            if current_status != "FAILED":
                job = await db_jobs.job_get(job_id)
                experiment_id = job["experiment_id"]
                await db_jobs.job_update_status(job_id=job_id, status="COMPLETE", experiment_id=experiment_id)
                print(f"Export job {job_id} completed successfully")
            return {"status": "complete", "job_id": job_id, "message": "Export job completed successfully"}

        else:
            job = await db_jobs.job_get(job_id)
            experiment_id = job["experiment_id"]
            await db_jobs.job_update_status(job_id=job_id, status="FAILED", experiment_id=experiment_id)
            print(f"Export job {job_id} failed")
            return {"status": "error", "job_id": job_id, "message": result.get("message", "Export job failed")}

<<<<<<< HEAD
    elif master_job_type == "DIFFUSION":
        experiment = await experiment_get_by_name(experiment_name)
        experiment_id = experiment["id"]
        plugin_name = job_config["plugin"]

        await db_jobs.job_update_status(job_id, "RUNNING")

        # Prep paths and script args
        WORKSPACE_DIR = dirs.WORKSPACE_DIR
        output_temp_file_dir = os.path.join(WORKSPACE_DIR, "jobs", str(job_id))
        os.makedirs(output_temp_file_dir, exist_ok=True)

        plugin_dir = dirs.plugin_dir_by_name(plugin_name)
        plugin_main_args = ["--plugin_dir", plugin_dir]

        # Flatten job_config["config"] into CLI args
        config = job_config.get("config", {})

        # Convert base64 images to files and update config
        base64_fields = {
            "input_image": "input_image_path",
            "mask_image": "mask_image_path",
        }

        # Track which base64 fields were removed
        removed_base64_keys = []
        for base64_key, file_arg in base64_fields.items():
            if base64_key in config and config[base64_key]:
                try:
                    import base64

                    decoded = base64.b64decode(config[base64_key])
                    file_path = os.path.join(output_temp_file_dir, f"{file_arg}.png")
                    with open(file_path, "wb") as f:
                        f.write(decoded)

                    config[file_arg] = file_path
                    del config[base64_key]
                    removed_base64_keys.append(base64_key)

                except Exception as e:
                    print(f"[DIFFUSION] Failed to decode or write {base64_key}: {e}")

        # Remove input_image and mask_image from job_data['config'] in db if they were present
        if removed_base64_keys:
            job_row = await db_jobs.job_get(job_id)
            job_data = job_row.get("job_data", {})
            # Handle job_data as str or dict
            if isinstance(job_data, str):
                try:
                    job_data = json.loads(job_data)
                except Exception as e:
                    print(f"[DIFFUSION] Could not decode job_data: {e}")
                    job_data = {}
            config_in_db = job_data.get("config", {})
            double_encoded = False
            # Handle config_in_db as str or dict
            if isinstance(config_in_db, str):
                try:
                    config_in_db = json.loads(config_in_db)
                    # Handle double encoded json
                    if isinstance(config_in_db, str):
                        config_in_db = json.loads(config_in_db)
                        double_encoded = True

                except Exception as e:
                    print(f"[DIFFUSION] Could not decode config from job_data: {e}")
                    config_in_db = {}

            if not isinstance(config_in_db, dict):
                config_in_db = {}
            updated = False
            for key in removed_base64_keys:
                if key in config_in_db:
                    print("Deleting key from config_in_db:", key)
                    del config_in_db[key]
                    updated = True
            if updated:
                if double_encoded:
                    config_in_db = json.dumps(config_in_db)
                await db_jobs.job_update_job_data_insert_key_value(job_id, "config", config_in_db)

        # Now safely convert remaining config to CLI args
        config_args = []
        for k, v in config.items():
            if k != "plugin":
                config_args.append(f"--{k}")
                config_args.append(str(v))

        extra_args = (
            plugin_main_args
            + config_args
            + [
                "--job_id",
                str(job_id),
                "--experiment_name",
                experiment_name,
                "--run_name",
                job_config.get("run_name", "diffused"),
            ]
        )

        # Check for virtual environment in plugin
        venv_path = os.path.join(plugin_dir, "venv")
        if os.path.exists(venv_path) and os.path.isdir(venv_path):
            print(f"[DIFFUSION] Using venv at {venv_path}")
            python_bin = os.path.join(venv_path, "bin", "python")
        else:
            print("[DIFFUSION] Using system Python interpreter")
            python_bin = sys.executable

        subprocess_command = [python_bin, dirs.PLUGIN_HARNESS] + extra_args
        output_path = os.path.join(output_temp_file_dir, f"output_{job_id}.txt")
        os.makedirs(os.path.dirname(output_path), exist_ok=True)
        print(f"[DIFFUSION] Running command: {subprocess_command}")
        try:
            with open(output_path, "w") as f:
                process = await asyncio.create_subprocess_exec(
                    *subprocess_command,
                    stdout=f,
                    stderr=asyncio.subprocess.STDOUT,
                    cwd=plugin_dir,
                )

                await process.communicate()

            if process.returncode == 0:
                await db_jobs.job_update_status(job_id, "COMPLETE")
                print(f"[DIFFUSION] Job {job_id} completed successfully")
                return {
                    "status": "complete",
                    "job_id": job_id,
                    "message": "Diffusion job completed successfully",
                }
            else:
                await db_jobs.job_update_status(job_id, "FAILED")
                print(f"[DIFFUSION] Job {job_id} failed with return code {process.returncode}")
                return {"status": "error", "job_id": job_id, "message": "Diffusion job failed"}
        except Exception as e:
            await db_jobs.job_update_status(job_id, "FAILED")
            print(f"[DIFFUSION] Job {job_id} execution error: {e}")
            return {"status": "error", "job_id": job_id, "message": "Diffusion job failed"}

    job_type = job_config["config"].get("type", "")
=======
    # Handle remaining job types that use the plugin harness (LoRA, pretraining, embedding)
    job_type = job_config["config"]["type"]
>>>>>>> e3e24efd

    # Get the job details from the database for these job types
    job_details_from_db = await db_jobs.job_get(job_id)
    experiment_id = job_details_from_db["experiment_id"]

    # Get the experiment details from the database:
    experiment_details = await experiment_get(job_details["experiment_id"])
    print("Experiment Details: ", experiment_details)
    experiment_details_as_string = json.dumps(experiment_details)
    experiment_name = experiment_details["name"]
    experiment_dir = dirs.experiment_dir_by_name(experiment_name)

    # plugin_name and plugin_location are already set above
    output_file = os.path.join(output_temp_file_dir, f"output_{job_id}.txt")

    def on_train_complete():
        print("Training Job: The process has finished")
        job_mark_as_complete_if_running(job_id, experiment_id)
        end_time = time.strftime("%Y-%m-%d %H:%M:%S")
        asyncio.run(db_jobs.job_update_job_data_insert_key_value(job_id, "end_time", end_time, experiment_id))

    def on_job_complete():
        job_update_sync(job_id, "COMPLETE")
        end_time = time.strftime("%Y-%m-%d %H:%M:%S")
        asyncio.run(db_jobs.job_update_job_data_insert_key_value(job_id, "end_time", end_time, experiment_id))

    if job_type == "LoRA":
        template_config = job_config["config"]  # Get the config for this job type
        model_name = template_config["model_name"]
        model_name = secure_filename(model_name)
        adaptor_name = template_config.get("adaptor_name", "adaptor")
        template_config["job_id"] = job_id
        template_config["adaptor_output_dir"] = os.path.join(dirs.WORKSPACE_DIR, "adaptors", model_name, adaptor_name)
        template_config["output_dir"] = os.path.join(
            experiment_dir,
            "tensorboards",
            template_config["template_name"],
        )
        # Check if plugin has a venv directory
        venv_path = os.path.join(plugin_location, "venv")
        job = await db_jobs.job_get(job_id)
        experiment_id = job["experiment_id"]
        await db_jobs.job_update_status(job_id=job_id, status="RUNNING", experiment_id=experiment_id)
        start_time = time.strftime("%Y-%m-%d %H:%M:%S")
        await db_jobs.job_update_job_data_insert_key_value(job_id, "start_time", start_time, experiment_id)

        if os.path.exists(venv_path) and os.path.isdir(venv_path):
            venv_python = os.path.join(venv_path, "bin", "python")

        tempdir = os.path.join(dirs.WORKSPACE_DIR, "temp")
        if not os.path.exists(tempdir):
            os.makedirs(tempdir)
        # Check if hyperparameter sweep is requested
        run_sweeps = template_config.get("run_sweeps", False)
        # if run_sweeps in ["on", "true", "yes"]:
        if run_sweeps:
            print(f"Hyperparameter sweep requested for job {job_id}")

            # Get sweep configuration
            sweep_config = template_config.get("sweep_config", {})
            if isinstance(sweep_config, str):
                try:
                    sweep_config = json.loads(sweep_config)
                except json.JSONDecodeError:
                    print(f"Error decoding sweep config JSON: {sweep_config}. Using default sweep configuration.")
                    sweep_config = {
                        "learning_rate": ["1e-5", "3e-5", "5e-5"],
                        "lora_rank": ["8", "16", "32"],
                        "lora_alpha": ["16", "32", "64"],
                        "batch_size": ["4", "8"],
                    }

            if not sweep_config:
                print("No sweep configuration provided. Using default sweep parameters.")
                sweep_config = {
                    "learning_rate": ["1e-5", "3e-5", "5e-5"],
                    # "lora_rank": ["8", "16", "32"],
                    # "lora_alpha": ["16", "32", "64"],
                    # "batch_size": ["4", "8"],
                }

            print(f"Sweep configuration: {json.dumps(sweep_config, indent=2)}")

            # Create sweep directory to store results
            sweep_dir = os.path.join(template_config["output_dir"], f"sweep_{job_id}")
            os.makedirs(sweep_dir, exist_ok=True)

            # Generate all configurations
            from itertools import product

            # Get all parameter names and their possible values
            param_names = list(sweep_config.keys())
            param_values = [sweep_config[name] for name in param_names]

            # Generate all combinations using product
            configs = []
            for values in product(*param_values):
                config = dict(zip(param_names, values))
                configs.append(config)

            total_configs = len(configs)
            print(f"Generated {total_configs} configurations for sweep")

            # Initialize sweep tracking
            await db_jobs.job_update_job_data_insert_key_value(job_id, "sweep_total", str(total_configs), experiment_id)
            await db_jobs.job_update_job_data_insert_key_value(job_id, "sweep_current", "0", experiment_id)

            # Get metrics configuration
            metric_name = template_config.get("sweep_metric", "eval/loss")
            lower_is_better = template_config.get("lower_is_better", "true").lower() in ["true", "yes", "on"]
            best_metric = float("inf") if lower_is_better else float("-inf")
            best_config = None

            # Store results for each run
            results = []

            # Run each configuration sequentially
            for i, config_params in enumerate(configs):
                print(f"\n--- Running configuration {i + 1}/{total_configs} ---")
                print(f"Parameters: {json.dumps(config_params, indent=2)}")

                # Create a unique run directory
                run_dir = os.path.join(sweep_dir, f"run_{i + 1}")
                os.makedirs(run_dir, exist_ok=True)

                # Create a unique adaptor directory for this run
                run_adaptor_dir = os.path.join(
                    dirs.WORKSPACE_DIR, "adaptors", secure_filename(model_name), f"{adaptor_name}_sweep_{i + 1}"
                )
                os.makedirs(run_adaptor_dir, exist_ok=True)

                # Create a copy of the template config for this run
                run_config = template_config.copy()

                # Update with the specific parameter values for this run
                for param_name, param_value in config_params.items():
                    run_config[param_name] = param_value

                # Set unique directories for this run
                run_config["output_dir"] = run_dir
                run_config["adaptor_output_dir"] = run_adaptor_dir

                # Create input file for this run
                run_input_file = os.path.join(tempdir, f"plugin_input_{job_id}_run_{i + 1}.json")
                run_input_contents = {"experiment": experiment_details, "config": run_config}
                with open(run_input_file, "w") as outfile:
                    json.dump(run_input_contents, outfile, indent=4)

                # Update job progress
                await db_jobs.job_update_sweep_progress(job_id, int((i / total_configs) * 100), experiment_id)
                await db_jobs.job_update_job_data_insert_key_value(job_id, "sweep_current", str(i + 1), experiment_id)
                await db_jobs.job_update_job_data_insert_key_value(
                    job_id, "sweep_running_config", json.dumps(config_params)
                )

                # Run the training job with this configuration
                run_output_file = os.path.join(sweep_dir, f"output_sweep_{job_id}.txt")
                await db_jobs.job_update_job_data_insert_key_value(
                    job_id, "sweep_output_file", os.path.join(sweep_dir, f"output_sweep_{job_id}.txt")
                )

                # Create command for this run
                if os.path.exists(venv_path) and os.path.isdir(venv_path):
                    print(f">Plugin has virtual environment, activating venv from {venv_path}")
                    venv_python = os.path.join(venv_path, "bin", "python")
                    run_command = [
                        venv_python,
                        dirs.PLUGIN_HARNESS,
                        "--plugin_dir",
                        plugin_location,
                        "--input_file",
                        run_input_file,
                        "--experiment_name",
                        experiment_name,
                    ]
                else:
                    print(">Using system Python interpreter")
                    run_command = [
                        sys.executable,
                        dirs.PLUGIN_HARNESS,
                        "--plugin_dir",
                        plugin_location,
                        "--input_file",
                        run_input_file,
                        "--experiment_name",
                        experiment_name,
                    ]

                # Replace synchronous subprocess.run with asyncio
                async def run_process_async(cmd, output_file):
                    # Open file for writing
                    with open(output_file, "a") as f:
                        # Create subprocess with piped stdout
                        process = await asyncio.create_subprocess_exec(
                            *cmd, stdout=asyncio.subprocess.PIPE, stderr=asyncio.subprocess.STDOUT
                        )

                        # Process output in real-time
                        while True:
                            line = await process.stdout.readline()
                            if not line:
                                break

                            # Decode and write to file
                            decoded_line = line.decode("utf-8")
                            f.write(f"\n[Run {i + 1}/{total_configs}]: {decoded_line.strip()}")
                            f.flush()

                        # Wait for process to complete
                        await process.wait()
                        return process.returncode

                # Run the process asynchronously
                await run_process_async(run_command, run_output_file)

                # Delete the output adaptor directory if it exists
                if os.path.exists(run_adaptor_dir) and os.path.isdir(run_adaptor_dir):
                    print(f"Deleting adaptor directory: {run_adaptor_dir}")
                    shutil.rmtree(run_adaptor_dir, ignore_errors=True)

                # Check job data for training metrics
                try:
                    # Get latest metrics from job_data (assuming plugin saved metrics there)
                    metrics_path = os.path.join(run_dir, "metrics.json")
                    if os.path.exists(metrics_path):
                        with open(metrics_path, "r") as f:
                            run_metrics = json.load(f)
                    else:
                        # Fallback to a default metric value if no metrics found
                        run_metrics = {metric_name: 0.0}

                    # Track results
                    results.append(
                        {
                            "config": config_params,
                            "metrics": run_metrics,
                            "run_dir": run_dir,
                            "adaptor_dir": run_adaptor_dir,
                        }
                    )

                    # Check if this is the best result so far
                    if metric_name in run_metrics:
                        metric_value = run_metrics[metric_name]
                        is_better = (lower_is_better and metric_value < best_metric) or (
                            not lower_is_better and metric_value > best_metric
                        )

                        if best_config is None or is_better:
                            best_metric = metric_value
                            best_config = config_params.copy()

                            # Update job data with current best
                            await db_jobs.job_update_job_data_insert_key_value(
                                job_id, "sweep_best_config", json.dumps(best_config)
                            )
                            await db_jobs.job_update_job_data_insert_key_value(
                                job_id, "sweep_best_metric", json.dumps({metric_name: best_metric})
                            )
                except Exception as e:
                    print(f"Error processing metrics for run {i + 1}: {str(e)}")
                    results.append(
                        {"config": config_params, "error": str(e), "run_dir": run_dir, "adaptor_dir": run_adaptor_dir}
                    )

            # Save all results
            sweep_results = {
                "sweep_config": sweep_config,
                "results": results,
                "best_config": best_config,
                "best_metric": {metric_name: best_metric},
                "metric_name": metric_name,
                "lower_is_better": lower_is_better,
            }

            sweep_results_file = os.path.join(sweep_dir, "sweep_results.json")
            with open(sweep_results_file, "w") as f:
                json.dump(sweep_results, f, indent=2)

            await db_jobs.job_update_job_data_insert_key_value(
                job_id, "sweep_results_file", sweep_results_file, experiment_id
            )

            print("\n--- Sweep completed ---")
            print(f"Best configuration: {json.dumps(best_config, indent=2)}")
            print(f"Best {metric_name}: {best_metric}")
            await db_jobs.job_update_sweep_progress(job_id, 100, experiment_id)

            # Optionally train final model with best configuration
            train_final_model = template_config.get("train_final_model", True)
            if train_final_model and best_config:
                print("\n--- Training final model with best configuration ---")

                # Use the original output and adaptor directories for the final model
                final_config = template_config.copy()

                # Update with best parameters
                for param_name, param_value in best_config.items():
                    final_config[param_name] = param_value

                # Create input file for final run
                final_input_file = os.path.join(tempdir, f"plugin_input_{job_id}_final.json")
                final_input_contents = {"experiment": experiment_details, "config": final_config}
                with open(final_input_file, "w") as outfile:
                    json.dump(final_input_contents, outfile, indent=4)

                # Use the appropriate python interpreter
                if os.path.exists(venv_path) and os.path.isdir(venv_path):
                    venv_python = os.path.join(venv_path, "bin", "python")
                    final_command = [
                        venv_python,
                        dirs.PLUGIN_HARNESS,
                        "--plugin_dir",
                        plugin_location,
                        "--input_file",
                        final_input_file,
                        "--experiment_name",
                        experiment_name,
                    ]
                else:
                    final_command = [
                        sys.executable,
                        dirs.PLUGIN_HARNESS,
                        "--plugin_dir",
                        plugin_location,
                        "--input_file",
                        final_input_file,
                        "--experiment_name",
                        experiment_name,
                    ]

                # Run the final training synchronously
                popen_and_call(on_train_complete, experiment_details_as_string, output_file, final_command)
                return

            return

        else:
            # Create a file in the temp directory to store the inputs:
            tempdir = os.path.join(dirs.WORKSPACE_DIR, "temp")
            if not os.path.exists(tempdir):
                os.makedirs(tempdir)
            input_file = os.path.join(tempdir, f"plugin_input_{job_id}.json")
            # The following two ifs convert nested JSON strings to JSON objects -- this is a hack
            # and should be done in the API itself
            if "config" in experiment_details:
                experiment_details["config"] = json.loads(experiment_details["config"])
                if "inferenceParams" in experiment_details["config"]:
                    experiment_details["config"]["inferenceParams"] = json.loads(
                        experiment_details["config"]["inferenceParams"]
                    )
            input_contents = {"experiment": experiment_details, "config": template_config}
            with open(input_file, "w") as outfile:
                json.dump(input_contents, outfile, indent=4)

            start_time = time.strftime("%Y-%m-%d %H:%M:%S")
            await db_jobs.job_update_job_data_insert_key_value(job_id, "start_time", start_time, experiment_id)

            # Check if plugin has a venv directory
            venv_path = os.path.join(plugin_location, "venv")
            print("No hyperparameter sweep requested, running single job")
            if os.path.exists(venv_path) and os.path.isdir(venv_path):
                print(f">Plugin has virtual environment, activating venv from {venv_path}")
                venv_python = os.path.join(venv_path, "bin", "python")
                # Construct command that first activates venv then runs script
                training_popen_command = [
                    venv_python,
                    dirs.PLUGIN_HARNESS,
                    "--plugin_dir",
                    plugin_location,
                    "--input_file",
                    input_file,
                    "--experiment_name",
                    experiment_name,
                ]

            else:
                print(">Using system Python interpreter")
                training_popen_command = [
                    sys.executable,
                    dirs.PLUGIN_HARNESS,
                    "--plugin_dir",
                    plugin_location,
                    "--input_file",
                    input_file,
                    "--experiment_name",
                    experiment_name,
                ]

        popen_and_call(on_train_complete, experiment_details_as_string, output_file, training_popen_command)

    elif job_type == "pretraining":
        template_config = job_config["config"]
        template_config["job_id"] = job_id
        template_config["output_dir"] = os.path.join(
            experiment_dir,
            "tensorboards",
            template_config["template_name"],
        )

        # Create a file in the temp directory to store the inputs:
        tempdir = os.path.join(dirs.WORKSPACE_DIR, "temp")
        if not os.path.exists(tempdir):
            os.makedirs(tempdir)
        input_file = os.path.join(tempdir, f"plugin_input_{job_id}.json")
        # The following two ifs convert nested JSON strings to JSON objects -- this is a hack
        # and should be done in the API itself
        if "config" in experiment_details:
            experiment_details["config"] = json.loads(experiment_details["config"])
            if "inferenceParams" in experiment_details["config"]:
                experiment_details["config"]["inferenceParams"] = json.loads(
                    experiment_details["config"]["inferenceParams"]
                )
        input_contents = {"experiment": experiment_details, "config": template_config}
        with open(input_file, "w") as outfile:
            json.dump(input_contents, outfile, indent=4)

        start_time = time.strftime("%Y-%m-%d %H:%M:%S")
        await db_jobs.job_update_job_data_insert_key_value(job_id, "start_time", start_time, experiment_id)

        # Check if plugin has a venv directory
        venv_path = os.path.join(plugin_location, "venv")
        if os.path.exists(venv_path) and os.path.isdir(venv_path):
            print(f">Plugin has virtual environment, activating venv from {venv_path}")
            venv_python = os.path.join(venv_path, "bin", "python")
            # Construct command that first activates venv then runs script
            training_popen_command = [
                venv_python,
                dirs.PLUGIN_HARNESS,
                "--plugin_dir",
                plugin_location,
                "--input_file",
                input_file,
                "--experiment_name",
                experiment_name,
            ]
        else:
            print(">Using system Python interpreter")
            training_popen_command = [
                sys.executable,
                dirs.PLUGIN_HARNESS,
                "--plugin_dir",
                plugin_location,
                "--input_file",
                input_file,
                "--experiment_name",
                experiment_name,
            ]

        popen_and_call(on_train_complete, experiment_details_as_string, output_file, training_popen_command)

    elif job_type == "embedding":
        template_config = job_config["config"]
        template_config["job_id"] = job_id
        template_config["output_dir"] = os.path.join(
            experiment_dir,
            "tensorboards",
            template_config["template_name"],
        )

        if not os.path.exists(output_file):
            with open(output_file, "w") as f:
                f.write("")

        # Create a file in the temp directory to store the inputs:
        tempdir = os.path.join(dirs.WORKSPACE_DIR, "temp")
        if not os.path.exists(tempdir):
            os.makedirs(tempdir)
        input_file = os.path.join(tempdir, f"plugin_input_{job_id}.json")
        # The following two ifs convert nested JSON strings to JSON objects -- this is a hack
        # and should be done in the API itself
        if "config" in experiment_details:
            experiment_details["config"] = json.loads(experiment_details["config"])
            if "inferenceParams" in experiment_details["config"]:
                experiment_details["config"]["inferenceParams"] = json.loads(
                    experiment_details["config"]["inferenceParams"]
                )
        input_contents = {"experiment": experiment_details, "config": template_config}
        with open(input_file, "w") as outfile:
            json.dump(input_contents, outfile, indent=4)

        start_time = time.strftime("%Y-%m-%d %H:%M:%S")
        await db_jobs.job_update_job_data_insert_key_value(job_id, "start_time", start_time, experiment_id)

        # Check if plugin has a venv directory
        venv_path = os.path.join(plugin_location, "venv")
        if os.path.exists(venv_path) and os.path.isdir(venv_path):
            print(f">Plugin has virtual environment, activating venv from {venv_path}")
            venv_python = os.path.join(venv_path, "bin", "python")
            # Construct command that first activates venv then runs script
            training_popen_command = [
                venv_python,
                dirs.PLUGIN_HARNESS,
                "--plugin_dir",
                plugin_location,
                "--input_file",
                input_file,
                "--experiment_name",
                experiment_name,
            ]
        else:
            print(">Using system Python interpreter")
            training_popen_command = [
                sys.executable,
                dirs.PLUGIN_HARNESS,
                "--plugin_dir",
                plugin_location,
                "--input_file",
                input_file,
                "--experiment_name",
                experiment_name,
            ]

        popen_and_call(on_train_complete, experiment_details_as_string, output_file, training_popen_command)

    else:
        print("I don't know what to do with this job type: " + job_type)
        on_job_complete()

    job = await db_jobs.job_get(job_id)
    experiment_id = job["experiment_id"]
    await db_jobs.job_update_status(job_id=job_id, status="RUNNING", experiment_id=experiment_id)
    return


rainbow = [
    "\033[38;5;196m",
    "\033[38;5;202m",
    "\033[38;5;226m",
    "\033[38;5;082m",
    "\033[38;5;021m",
    "\033[38;5;093m",
    "\033[38;5;163m",
]
reset = "\033[0m"


def print_in_rainbow(text):
    for i, line in enumerate(text.split("\n")):
        chunks = [line[i : i + 6] for i in range(0, len(line), 6)]
        for j, chunk in enumerate(chunks):
            print(rainbow[j % len(rainbow)], end="")
            print(chunk, end="")
            print(reset, end="")
        print("", flush=True)


def kill_sglang_subprocesses():
    current_pid = os.getpid()
    for proc in psutil.process_iter(attrs=["pid", "name", "cmdline"]):
        try:
            if proc.pid == current_pid:
                continue  # Skip self

            cmdline_list = proc.info.get("cmdline")
            if not cmdline_list:  # Handles None or empty list
                continue

            cmdline = " ".join(cmdline_list)
            if "sglang" in cmdline or "sglang::scheduler" in cmdline:
                proc.kill()
        except (psutil.NoSuchProcess, psutil.AccessDenied, psutil.ZombieProcess):
            continue<|MERGE_RESOLUTION|>--- conflicted
+++ resolved
@@ -382,13 +382,10 @@
             return {"status": "complete", "job_id": job_id, "message": "Evaluation job completed successfully"}
 
     elif master_job_type == "GENERATE":
-<<<<<<< HEAD
         experiment = await experiment_get_by_name(experiment_name)
         experiment_id = experiment["id"]
         plugin_name = job_config["plugin"]
 
-=======
->>>>>>> e3e24efd
         generation_name = job_config["generator"]
         job = await db_jobs.job_get(job_id)
         experiment_id = job["experiment_id"]
@@ -486,7 +483,6 @@
             print(f"Export job {job_id} failed")
             return {"status": "error", "job_id": job_id, "message": result.get("message", "Export job failed")}
 
-<<<<<<< HEAD
     elif master_job_type == "DIFFUSION":
         experiment = await experiment_get_by_name(experiment_name)
         experiment_id = experiment["id"]
@@ -631,10 +627,6 @@
             return {"status": "error", "job_id": job_id, "message": "Diffusion job failed"}
 
     job_type = job_config["config"].get("type", "")
-=======
-    # Handle remaining job types that use the plugin harness (LoRA, pretraining, embedding)
-    job_type = job_config["config"]["type"]
->>>>>>> e3e24efd
 
     # Get the job details from the database for these job types
     job_details_from_db = await db_jobs.job_get(job_id)
