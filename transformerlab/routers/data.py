import contextlib
import os
import shutil
import json
import aiofiles
from datasets import load_dataset, load_dataset_builder
from fastapi import APIRouter, HTTPException, UploadFile, Query
from pydantic import BaseModel
from typing import Dict, Any

import transformerlab.db as db
from transformerlab.shared import dirs
from datasets.data_files import EmptyDatasetError
from transformerlab.shared.shared import slugify

from werkzeug.utils import secure_filename

from jinja2 import Environment
from jinja2.sandbox import SandboxedEnvironment
import logging

jinja_environment = Environment()
sandboxed_jinja2_evironment = SandboxedEnvironment()

logging.basicConfig(level=logging.ERROR)


# Configure logging
GLOBAL_LOG_PATH = dirs.GLOBAL_LOG_PATH


def log(msg):
    with open(GLOBAL_LOG_PATH, "a") as f:
        f.write(msg + "\n")


# logging.basicConfig(filename=GLOBAL_LOG_PATH, level=logging.INFO,
#                     format='%(asctime)s - %(levelname)s - %(message)s')


router = APIRouter(prefix="/data", tags=["datasets"])

# Get list of datasets that we have in our hardcoded gallery


class SuccessResponse(BaseModel):
    status: str
    data: Dict[str, Any]


class ErrorResponse(BaseModel):
    status: str
    message: str


@router.get(
    "/gallery",
    summary="Display the datasets available in the dataset gallery.",
    responses={
        200: {
            "model": SuccessResponse,
            "description": "Successful response. Data is a list of column names followed by data, which can be of any datatype.",
        },
        400: {"model": ErrorResponse},
    },
)
async def dataset_gallery() -> Any:
    file_location = os.path.join(dirs.TFL_SOURCE_CODE_DIR, "transformerlab", "galleries", "data-gallery.json")
    with open(file_location) as f:
        gallery = json.load(f)
    local_datasets = await db.get_datasets()

    local_dataset_names = set(str(dataset["dataset_id"]) for dataset in local_datasets)
    for dataset in gallery:
        dataset["downloaded"] = True if dataset["huggingfacerepo"] in local_dataset_names else False
    return {"status": "success", "data": gallery}


# Get info on dataset from huggingface


@router.get("/info", summary="Fetch the details of a particular dataset.")
async def dataset_info(dataset_id: str):
    d = await db.get_dataset(dataset_id)
    if d is None:
        return {}
    r = {}
    # This means it is a custom dataset the user uploaded
    if d["location"] == "local":
        try:
            dataset = load_dataset(path=dirs.dataset_dir_by_id(dataset_id))
        except EmptyDatasetError:
            return {"status": "error", "message": "The dataset is empty."}
        split = list(dataset.keys())[0]
        r["features"] = dataset[split].features
    else:
        dataset_config = d.get("json_data", {}).get("dataset_config", None)
        config_name = d.get("json_data", {}).get("config_name", None)
        if dataset_config is not None:
            ds_builder = load_dataset_builder(dataset_id, dataset_config, trust_remote_code=True)
        elif config_name is not None:
            ds_builder = load_dataset_builder(path=dataset_id, name=config_name, trust_remote_code=True)
        else:
            ds_builder = load_dataset_builder(dataset_id, trust_remote_code=True)
        r = {
            "description": ds_builder.info.description,
            "features": ds_builder.info.features,
            "dataset_size": ds_builder.info.dataset_size,
            "download_size": ds_builder.info.download_size,
            "citation": ds_builder.info.citation,
            "homepage": ds_builder.info.homepage,
            "license": ds_builder.info.license,
            "splits": ds_builder.info.splits,
            "supervised_keys": ds_builder.info.supervised_keys,
            "version": ds_builder.info.version,
        }
    return r


@router.get(
    "/preview",
    summary="Preview the contents of a dataset.",
    responses={
        200: {
            "model": SuccessResponse,
            "description": "Successful response. Data is a list of column names followed by data, which can be of any datatype.",
        },
        400: {"model": ErrorResponse},
    },
)
async def dataset_preview(
    dataset_id: str = Query(
        description="The ID of the dataset to preview. This can be a HuggingFace dataset ID or a local dataset ID."
    ),
    offset: int = Query(0, description="The starting index from where to fetch the data.", ge=0),
    split: str = Query(None, description="The split to preview. This can be train, test, or validation."),
    limit: int = Query(10, description="The maximum number of data items to fetch.", ge=1, le=1000),
    streaming: bool = False,
) -> Any:
    d = await db.get_dataset(dataset_id)
    dataset_len = 0
    result = {}

    try:
        if d["location"] == "local":
            dataset = load_dataset(path=dirs.dataset_dir_by_id(dataset_id), streaming=streaming)
        else:
            dataset_config = d.get("json_data", {}).get("dataset_config", None)
            config_name = d.get("json_data", {}).get("config_name", None)
            if dataset_config is not None:
                dataset = load_dataset(dataset_id, dataset_config, trust_remote_code=True, streaming=streaming)
            elif config_name is not None:
                dataset = load_dataset(path=dataset_id, name=config_name, trust_remote_code=True, streaming=streaming)
            else:
                dataset = load_dataset(dataset_id, trust_remote_code=True, streaming=streaming)
    except Exception as e:
        logging.error(f"Exception occurred: {type(e).__name__}: {e}")
        return {"status": "error", "message": "An internal error has occurred."}

    if split is None or split == "":
        splits = list(dataset.keys())
        if len(splits) == 0:
            return {"status": "error", "message": "No splits available in the dataset."}
        split = splits[0]

    if streaming:
        dataset_len = -1
        dataset = dataset[split].skip(offset)
        result["rows"] = list(dataset.take(limit))
        result["splits"] = None
    else:
        if d["location"] != "local" and split not in dataset.keys():
            return {"status": "error", "message": f"Split '{split}' does not exist in the dataset."}
        dataset_len = len(dataset[split])
        result["columns"] = dataset[split][offset : min(offset + limit, dataset_len)]
        result["splits"] = list(dataset.keys())

    result["len"] = dataset_len
    return {"status": "success", "data": result}


@router.get(
    "/preview_with_template",
    summary="Preview the contents of a dataset after applying a jinja template to it.",
    responses={
        200: {
            "model": SuccessResponse,
            "description": "Successful response. Data is a list of column names followed by data, which can be of any datatype.",
        },
        400: {"model": ErrorResponse},
    },
)
async def dataset_preview_with_template(
    dataset_id: str = Query(
        description="The ID of the dataset to preview. This can be a HuggingFace dataset ID or a local dataset ID."
    ),
    template: str = "",
    offset: int = Query(0, description="The starting index from where to fetch the data.", ge=0),
    limit: int = Query(10, description="The maximum number of data items to fetch.", ge=1, le=1000),
) -> Any:
    d = await db.get_dataset(dataset_id)
    dataset_len = 0
    result = {}
    # This means it is a custom dataset the user uploaded
    if d["location"] == "local":
        try:
            dataset = load_dataset(path=dirs.dataset_dir_by_id(dataset_id))
        except Exception as e:
            logging.error(f"Error loading dataset: {type(e).__name__}: {e}")
            return {"status": "error", "message": "An internal error has occurred."}
        dataset_len = len(dataset["train"])
        result["columns"] = dataset["train"][offset : min(offset + limit, dataset_len)]
    else:
        dataset_config = d.get("json_data", {}).get("dataset_config", None)
        config_name = d.get("json_data", {}).get("config_name", None)
        if dataset_config is not None:
            dataset = load_dataset(dataset_id, dataset_config, trust_remote_code=True)
        elif config_name is not None:
            dataset = load_dataset(path=dataset_id, name=config_name, trust_remote_code=True)
        else:
            dataset = load_dataset(dataset_id, trust_remote_code=True)
        dataset_len = len(dataset["train"])
        result["columns"] = dataset["train"][offset : min(offset + limit, dataset_len)]
    result["len"] = dataset_len

    jinja_template = sandboxed_jinja2_evironment.from_string(template)

    column_names = list(result["columns"].keys())

    rows = []
    # now iterate over all columns and rows, do not use offset or len because we've already
    # sliced the dataset
    for i in range(0, len(result["columns"][column_names[0]])):
        row = {}
        row["__index__"] = i + offset
        for key in result["columns"].keys():
            row[key] = result["columns"][key][i]

        # Apply the template to a new key in row called __formatted__
        row["__formatted__"] = jinja_template.render(row)
        # row['__template__'] = template
        rows.append(row)

    return {
        "status": "success",
        "data": {"columns": column_names, "rows": rows, "len": dataset_len, "offset": offset, "limit": limit},
    }


@router.get("/download", summary="Download a dataset from the HuggingFace Hub to the LLMLab server.")
async def dataset_download(dataset_id: str, config_name: str = None):
    # Check to make sure we don't have a dataset with this name
    # Possibly we want to allow redownloading in the future but for we can't add duplicate dataset_id to the DB
    row = await db.get_dataset(dataset_id)
    if row is not None:
        return {"status": "error", "message": f"A dataset with the name {dataset_id} already exists"}

    # Try to get the dataset info from the gallery
    gallery = []
    json_data = {}
    file_location = os.path.join(dirs.TFL_SOURCE_CODE_DIR, "transformerlab", "galleries", "data-gallery.json")
    with open(file_location) as f:
        gallery = json.load(f)
    for dataset in gallery:
        if dataset["huggingfacerepo"] == dataset_id:
            json_data = dataset

    try:
        dataset_config = json_data.get("dataset_config", None)
        config_name = json_data.get("config_name", config_name)
        if dataset_config is not None:
            ds_builder = load_dataset_builder(dataset_id, dataset_config, trust_remote_code=True)
        elif config_name is not None:
            ds_builder = load_dataset_builder(path=dataset_id, name=config_name, trust_remote_code=True)
        else:
            ds_builder = load_dataset_builder(dataset_id, trust_remote_code=True)
        log(f"Dataset builder loaded for dataset_id: {dataset_id}")

    except ValueError as e:
        log(f"ValueError occurred: {type(e).__name__}: {e}")
        if "Config name is missing" in str(e):
            return {"status": "error", "message": "Please enter the folder_name of the dataset from huggingface"}
        else:
            return {"status": "error", "message": "An internal error has occurred!"}
<<<<<<< HEAD
            
=======
>>>>>>> 786e894a
    except Exception as e:
        log(f"Exception occurred: {type(e).__name__}: {e}")
        return {"status": "error", "message": "An internal error has occurred!"}

    dataset_size = ds_builder.info.download_size
    if not dataset_size:
        dataset_size = -1

    if json_data == {}:
        json_data = {
            "name": ds_builder.info.dataset_name,
            "huggingfacerepo": dataset_id,
            "config_name": config_name,
            "description": ds_builder.info.description,
            "dataset_size": dataset_size,
            "citation": ds_builder.info.citation,
            "homepage": ds_builder.info.homepage,
            "license": ds_builder.info.license,
            "version": str(ds_builder.info.version),
        }

    await db.create_huggingface_dataset(dataset_id, ds_builder.info.description, dataset_size, json_data)
    log(f"Dataset created in database for dataset_id: {dataset_id}")

    # Download the dataset
    # Later on we can move this to a job
    async def load_dataset_thread(dataset_id, config_name=None):
        logFile = open(GLOBAL_LOG_PATH, "a")
        flushLogFile = FlushFile(logFile)
        with contextlib.redirect_stdout(flushLogFile), contextlib.redirect_stderr(flushLogFile):
            try:
                if config_name is not None:
                    dataset = load_dataset(path=dataset_id, name=config_name, trust_remote_code=True)
                else:
                    dataset = load_dataset(dataset_id, trust_remote_code=True)
                print(f"Dataset downloaded for dataset_id: {dataset_id}")
                return dataset

            except ValueError as e:
                error_msg = f"{type(e).__name__}: {e}"
                print(error_msg)
                raise ValueError(e)

            except Exception as e:
                error_msg = f"{type(e).__name__}: {e}"
                print(error_msg)
                raise

    try:
        dataset = await load_dataset_thread(dataset_id, config_name)

    except ValueError as e:
        log(f"Exception occurred while downloading dataset: {type(e).__name__}: {e}")
        if "Config name is missing" in str(e):
            return {"status": "error", "message": "Please enter the folder_name of the dataset from huggingface"}
        else:
            return {"status": "error", "message": "An internal error has occurred!"}

    except Exception as e:
        log(f"Exception occurred while downloading dataset: {type(e).__name__}: {e}")
        return {"status": "error", "message": "An internal error has occurred!"}

    return {"status": "success"}


@router.get("/list", summary="List available datasets.")
async def dataset_list(generated: bool = True):
    dataset_list = await db.get_datasets()
    if generated:
        return dataset_list

    final_list = []
    for entry in dataset_list:
        json_data = json.loads(entry.get("json_data", {}))
        if not generated and not json_data.get("generated", False):
            final_list.append(entry)

    return final_list


@router.get("/generated_datasets_list", summary="List available generated datasets.")
async def generated_datasets_list():
    list = await db.get_generated_datasets()
    return list


@router.get("/new", summary="Create a new dataset.")
async def dataset_new(dataset_id: str, generated: bool = False):
    dataset_id = slugify(dataset_id)

    # Check to make sure we don't have a dataset with this name
    row = await db.get_dataset(dataset_id)
    if generated:
        json_data = {"generated": True}
    else:
        json_data = None
    if row is not None:
        return {"status": "error", "message": f"A dataset with the name {dataset_id} already exists"}
    if json_data is None:
        # Create a new dataset in the database
        await db.create_local_dataset(dataset_id)
    else:
        await db.create_local_dataset(dataset_id, json_data=json_data)

    # Now make a directory that maps to the above dataset_id
    # Check if the directory already exists
    if not os.path.exists(dirs.dataset_dir_by_id(dataset_id)):
        os.makedirs(dirs.dataset_dir_by_id(dataset_id))
    return {"status": "success", "dataset_id": dataset_id}


@router.get("/delete", summary="Delete a dataset.")
async def dataset_delete(dataset_id: str):
    await db.delete_dataset(dataset_id)

    dataset_id = secure_filename(dataset_id)

    # delete directory and contents. ignore_errors because we don't care if the directory doesn't exist
    shutil.rmtree(dirs.dataset_dir_by_id(dataset_id), ignore_errors=True)

    return {"status": "success"}


@router.post("/fileupload", summary="Upload the contents of a dataset.")
async def create_upload_file(dataset_id: str, files: list[UploadFile]):
    for file in files:
        print("uploading filename is: " + str(file.filename))

        # # ensure filename is in the format <something>_train.jsonl or <something>_eval.jsonl
        # if not re.match(r"^.+_(train|eval).jsonl$", str(file.filename)):
        #     raise HTTPException(
        #         status_code=403, detail=f"The filenames must be named EXACTLY: {dataset_id}_train.jsonl and {dataset_id}_eval.jsonl")

        # ensure the filename is exactly {dataset_id}_train.jsonl or {dataset_id}_eval.jsonl

        # if not re.match(rf"^{dataset_id}_(train|eval).jsonl$", str(file.filename)):
        #     raise HTTPException(
        #         status_code=403, detail=f"The filenames must be named EXACTLY: {dataset_id}_train.jsonl and {dataset_id}_eval.jsonl")

        dataset_id = slugify(dataset_id)

        # Save the file to the dataset directory
        try:
            content = await file.read()
            newfilename = os.path.join(dirs.dataset_dir_by_id(dataset_id), str(file.filename))
            async with aiofiles.open(newfilename, "wb") as out_file:
                await out_file.write(content)
        except Exception:
            raise HTTPException(status_code=403, detail="There was a problem uploading the file")

    return {"status": "success"}


class FlushFile:
    def __init__(self, file):
        self.file = file

    def write(self, data):
        self.file.write(data)
        self.file.flush()

    def flush(self):
        self.file.flush()<|MERGE_RESOLUTION|>--- conflicted
+++ resolved
@@ -282,10 +282,7 @@
             return {"status": "error", "message": "Please enter the folder_name of the dataset from huggingface"}
         else:
             return {"status": "error", "message": "An internal error has occurred!"}
-<<<<<<< HEAD
-            
-=======
->>>>>>> 786e894a
+
     except Exception as e:
         log(f"Exception occurred: {type(e).__name__}: {e}")
         return {"status": "error", "message": "An internal error has occurred!"}
