import asyncio
import json
import os
import subprocess
import sys
from transformerlab.db.db import experiment_get
from fastapi import APIRouter
from fastapi.responses import JSONResponse
<<<<<<< HEAD
from lab import dirs as lab_dirs
=======
from transformerlab.shared.dirs import experiment_dir_by_id
>>>>>>> c7be5e43
from pydantic import BaseModel
from transformerlab.shared import dirs
from lab import Experiment

from werkzeug.utils import secure_filename


class EmbedRequest(BaseModel):
    experiment_id: str
    text: str


router = APIRouter(prefix="/rag", tags=["rag"])


@router.get("/query")
async def query(experimentId: str, query: str, settings: str = None, rag_folder: str = "rag"):
    """Query the RAG engine"""

    exp_obj = Experiment(experimentId)
    experiment_dir = exp_obj.get_dir()
    documents_dir = os.path.join(experiment_dir, "documents")
    documents_dir = os.path.join(documents_dir, rag_folder)
    documents_dir = os.path.abspath(documents_dir)
    if not documents_dir.startswith(os.path.abspath(experiment_dir)):
        return "Error: Invalid RAG folder path"
    if not os.path.exists(documents_dir):
        return "Error: The RAG folder does not exist in the documents directory"
    experiment_details = await experiment_get(id=experimentId)
    experiment_config = json.loads(experiment_details["config"])
    model = experiment_config.get("foundation")
    embedding_model = experiment_config.get("embedding_model")
    if embedding_model is None or embedding_model == "":
        print("No embedding model found in experiment config, using default")
        embedding_model = "BAAI/bge-base-en-v1.5"
    else:
        embedding_model_file_path = experiment_config.get("embedding_model_filename")
        if embedding_model_file_path is not None and embedding_model_file_path != "":
            embedding_model = embedding_model_file_path

    print(
        "Querying RAG with model "
        + model
        + " and query "
        + query
        + " and settings "
        + settings
        + " and embedding model "
        + embedding_model
    )

    plugin = experiment_config.get("rag_engine")

    if plugin is None or plugin == "":
        return "Error: No RAG Engine has been assigned to this experiment."

    # Check if it exists in workspace/plugins:
    from lab.dirs import get_plugin_dir
    plugin_path = os.path.join(get_plugin_dir(), plugin)
    if not os.path.exists(plugin_path):
        return f"Plugin {plugin} does not exist on the filesystem -- you must install or reinstall this plugin."

    # Call plug by passing plugin_path to plugin harness
    params = [
        dirs.PLUGIN_HARNESS,
        "--plugin_dir",
        plugin_path,
        "--model_name",
        model,
        "--embedding_model",
        embedding_model,
        "--query",
        query,
        "--documents_dir",
        documents_dir,
        "--settings",
        settings,
    ]

    print(f"Calling plugin {plugin_path}" + " with model " + model + " and query " + query)
    venv_path = os.path.join(plugin_path, "venv")
    if os.path.exists(venv_path) and os.path.isdir(venv_path):
        print(f">Plugin has virtual environment, activating venv from {venv_path}")
        venv_python = os.path.join(venv_path, "bin", "python")
        command = [venv_python, *params]
    else:
        print(">Using system python interpreter")
        command = [sys.executable, *params]

    process = await asyncio.create_subprocess_exec(
        *command,
        stdout=subprocess.PIPE,
        stderr=subprocess.PIPE,
    )
    stdout, stderr = await process.communicate()
    print(stderr)

    # if the process is erroring, return the error message
    if process.returncode != 0:
        output = stderr.decode()
        return_object = {"error": output}
        return return_object

    output = stdout.decode()

    # if output is json, convert it to an object:
    try:
        output = json.loads(output)
    except Exception:
        pass

    return output


@router.get("/reindex")
async def reindex(experimentId: str, rag_folder: str = "rag"):
    """Reindex the RAG engine"""

    exp_obj = Experiment(experimentId)
    experiment_dir = exp_obj.get_dir()
    documents_dir = os.path.join(experiment_dir, "documents")
    documents_dir = os.path.join(documents_dir, secure_filename(rag_folder))
    if not os.path.exists(documents_dir):
        return "Error: The RAG folder does not exist in the documents directory."

    experiment_details = await experiment_get(id=experimentId)
    experiment_config = json.loads(experiment_details["config"])
    model = experiment_config.get("foundation")
    embedding_model = experiment_config.get("embedding_model")
    if embedding_model is None or embedding_model == "":
        print("No embedding model found in experiment config, using default")
        embedding_model = "BAAI/bge-base-en-v1.5"
    else:
        embedding_model_file_path = experiment_config.get("embedding_model_filename")
        if embedding_model_file_path is not None and embedding_model_file_path.strip() != "":
            embedding_model = embedding_model_file_path

    print("Reindexing RAG with embedding model " + embedding_model)

    plugin = experiment_config.get("rag_engine")

    if plugin is None or plugin == "":
        return "Error: No RAG Engine has been assigned to this experiment."

    # Check if it exists in workspace/plugins:
    from lab.dirs import get_plugin_dir
    plugin_path = os.path.join(get_plugin_dir(), plugin)
    if not os.path.exists(plugin_path):
        return f"Plugin {plugin} does not exist on the filesystem -- you must install or reinstall this plugin."

    # Call plug by passing plugin_path to plugin harness
    params = [
        dirs.PLUGIN_HARNESS,
        "--plugin_dir",
        plugin_path,
        "--model_name",
        model,
        "--embedding_model",
        embedding_model,
        "--index",
        "True",
        "--documents_dir",
        documents_dir,
    ]
    print(f"Calling plugin {plugin_path}" + " with model " + model + " and reindex")
    venv_path = os.path.join(plugin_path, "venv")
    if os.path.exists(venv_path) and os.path.isdir(venv_path):
        print(f">Plugin has virtual environment, activating venv from {venv_path}")
        venv_python = os.path.join(venv_path, "bin", "python")
        command = [venv_python, *params]
    else:
        print(">Using system python interpreter")
        command = [sys.executable, *params]
    process = await asyncio.create_subprocess_exec(
        *command,
        stdout=subprocess.PIPE,
        stderr=subprocess.PIPE,
    )
    stdout, stderr = await process.communicate()
    print(stderr)

    # if the process is erroring, return the error message
    if process.returncode != 0:
        output = stderr.decode()
        return_object = {"error": output}
        return return_object

    output = stdout.decode()

    # if output is json, convert it to an object:
    try:
        output = json.loads(output)
    except Exception:
        pass

    return output


@router.post("/embed")
async def embed_text(request: EmbedRequest):
    """Embed text using the embedding model using sentence transformers"""
    from sentence_transformers import SentenceTransformer

    experiment_details = await experiment_get(id=request.experiment_id)
    experiment_config = json.loads(experiment_details["config"])
    embedding_model = experiment_config.get("embedding_model")
    if embedding_model is None or embedding_model == "":
        print("No embedding model found in experiment config, using default")
        embedding_model = "BAAI/bge-base-en-v1.5"
    else:
        embedding_model_file_path = experiment_config.get("embedding_model_filename")
        if embedding_model_file_path is not None and embedding_model_file_path != "":
            embedding_model = embedding_model_file_path
    print("Using Embedding model: " + embedding_model)
    model = SentenceTransformer(embedding_model)
    text_list = request.text.split("\n")
    embeddings = model.encode(text_list)

    return JSONResponse(content={"embeddings": embeddings.tolist()})<|MERGE_RESOLUTION|>--- conflicted
+++ resolved
@@ -6,11 +6,8 @@
 from transformerlab.db.db import experiment_get
 from fastapi import APIRouter
 from fastapi.responses import JSONResponse
-<<<<<<< HEAD
 from lab import dirs as lab_dirs
-=======
 from transformerlab.shared.dirs import experiment_dir_by_id
->>>>>>> c7be5e43
 from pydantic import BaseModel
 from transformerlab.shared import dirs
 from lab import Experiment
