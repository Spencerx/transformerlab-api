--- conflicted
+++ resolved
@@ -6,11 +6,7 @@
   "type": "trainer",
   "version": "1.0.5",
   "model_architectures": ["T5ForConditionalGeneration"],
-<<<<<<< HEAD
-  "supported_hardware_architectures": ["cuda"],
-=======
   "supported_hardware_architectures": ["cuda", "amd"],
->>>>>>> a2008f70
   "git": "",
   "url": "",
   "files": ["main.py", "setup.sh"],
