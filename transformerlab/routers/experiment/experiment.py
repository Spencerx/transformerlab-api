--- conflicted
+++ resolved
@@ -62,17 +62,7 @@
     if data is None:
         return {"status": "error", "message": f"Experiment {id} does not exist"}
 
-<<<<<<< HEAD
     # config is already parsed as dict in experiment_get
-=======
-    # convert the JSON string called config to json object if it's a string
-    if isinstance(data["config"], str):
-        try:
-            data["config"] = json.loads(data["config"])
-        except json.JSONDecodeError:
-            data["config"] = {}
-
->>>>>>> 3e90b7a5
     return data
 
 
