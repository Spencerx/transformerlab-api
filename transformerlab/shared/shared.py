--- conflicted
+++ resolved
@@ -132,13 +132,9 @@
             print(">> " + text)
             if begin_string in text:
                 print(f"Job {job_id} now in progress!")
-<<<<<<< HEAD
-                await job_update_status(job_id=job_id, status="RUNNING")
-=======
                 job = await db_jobs.job_get(job_id)
                 experiment_id = job["experiment_id"]
-                await db_jobs.job_update_status(job_id=job_id, status="RUNNING", experiment_id=experiment_id)
->>>>>>> e3e24efd
+                await job_update_status(job_id=job_id, status="RUNNING", experiment_id=experiment_id)
 
             # Check the job_data column for the stop flag:
             job_row = await db_jobs.job_get(job_id)
@@ -152,21 +148,14 @@
 
         if process.returncode == 0:
             print(f"Job {job_id} completed successfully")
-<<<<<<< HEAD
-            await job_update_status(job_id=job_id, status="COMPLETE")
+            job = await db_jobs.job_get(job_id)
+            experiment_id = job["experiment_id"]
+            await job_update_status(job_id=job_id, status="COMPLETE", experiment_id=experiment_id)
         else:
             print(f"ERROR: Job {job_id} failed with exit code {process.returncode}.")
-            await job_update_status(job_id=job_id, status="FAILED")
-=======
-            job = await db_jobs.job_get(job_id)
-            experiment_id = job["experiment_id"]
-            await db_jobs.job_update_status(job_id=job_id, status="COMPLETE", experiment_id=experiment_id)
-        else:
-            print(f"ERROR: Job {job_id} failed with exit code {process.returncode}.")
-            job = await db_jobs.job_get(job_id)
-            experiment_id = job["experiment_id"]
-            await db_jobs.job_update_status(job_id=job_id, status="FAILED", experiment_id=experiment_id)
->>>>>>> e3e24efd
+            job = await db_jobs.job_get(job_id)
+            experiment_id = job["experiment_id"]
+            await job_update_status(job_id=job_id, status="FAILED", experiment_id=experiment_id)
 
         return process
 
@@ -261,13 +250,9 @@
                 if set_process_id_function:
                     set_process_id_function(process)
             print(f"Worker job {job_id} started successfully")
-<<<<<<< HEAD
-            await job_update_status(job_id=job_id, status="COMPLETE")
-=======
-            job = await db_jobs.job_get(job_id)
-            experiment_id = job["experiment_id"]
-            await db_jobs.job_update_status(job_id=job_id, status="COMPLETE", experiment_id=experiment_id)
->>>>>>> e3e24efd
+            job = await db_jobs.job_get(job_id)
+            experiment_id = job["experiment_id"]
+            await job_update_status(job_id=job_id, status="COMPLETE", experiment_id=experiment_id)
 
             # Schedule the read_process_output coroutine in the current event
             # so we can keep watching this process, but return back to the caller
@@ -295,13 +280,9 @@
 
     print(f"ERROR: Worker job {job_id} failed with exit code {returncode}.")
     print(error_msg)
-<<<<<<< HEAD
-    await job_update_status(job_id=job_id, status="FAILED", error_msg=error_msg)
-=======
     job = await db_jobs.job_get(job_id)
     experiment_id = job["experiment_id"]
-    await db_jobs.job_update_status(job_id=job_id, status="FAILED", error_msg=error_msg, experiment_id=experiment_id)
->>>>>>> e3e24efd
+    await job_update_status(job_id=job_id, status="FAILED", error_msg=error_msg, experiment_id=experiment_id)
     return process
 
 
@@ -322,13 +303,9 @@
         that are defined in job_config"""
         # plugin = job_config["plugin"]
         # update task to be marked as COMPLETE:
-<<<<<<< HEAD
-        await job_update_status(job_id, "COMPLETE")
-=======
         job = await db_jobs.job_get(job_id)
         experiment_id = job["experiment_id"]
-        await db_jobs.job_update_status(job_id=job_id, status="COMPLETE", experiment_id=experiment_id)
->>>>>>> e3e24efd
+        await job_update_status(job_id, "COMPLETE", experiment_id=experiment_id)
         # implement rest later
         return {"status": "complete", "job_id": job_id, "message": "Task job completed successfully"}
 
@@ -370,13 +347,9 @@
     # Handle different master job types
     if master_job_type == "EVAL":
         eval_name = job_config.get("evaluator", "")
-<<<<<<< HEAD
-        await job_update_status(job_id, "RUNNING")
-=======
         job = await db_jobs.job_get(job_id)
         experiment_id = job["experiment_id"]
-        await db_jobs.job_update_status(job_id=job_id, status="RUNNING", experiment_id=experiment_id)
->>>>>>> e3e24efd
+        await job_update_status(job_id, "RUNNING", experiment_id=experiment_id)
         print("Running evaluation script")
 
         evals_output_file = os.path.join(output_temp_file_dir, f"output_{job_id}.txt")
@@ -389,23 +362,15 @@
         job_row = await db_jobs.job_get(job_id)
         job_data = job_row.get("job_data", None)
         if job_data is None:
-<<<<<<< HEAD
-            await job_update_status(job_id, "FAILED")
+            job = await db_jobs.job_get(job_id)
+            experiment_id = job["experiment_id"]
+            await job_update_status(job_id, "FAILED", experiment_id=experiment_id)
             return {"status": "error", "job_id": job_id, "message": "Evaluation job failed: No job data found"}
 
         if job_data.get("stop", False):
-            await job_update_status(job_id, "STOPPED")
-=======
-            job = await db_jobs.job_get(job_id)
-            experiment_id = job["experiment_id"]
-            await db_jobs.job_update_status(job_id=job_id, status="FAILED", experiment_id=experiment_id)
-            return {"status": "error", "job_id": job_id, "message": "Evaluation job failed: No job data found"}
-
-        if job_data.get("stop", False):
-            job = await db_jobs.job_get(job_id)
-            experiment_id = job["experiment_id"]
-            await db_jobs.job_update_status(job_id=job_id, status="STOPPED", experiment_id=experiment_id)
->>>>>>> e3e24efd
+            job = await db_jobs.job_get(job_id)
+            experiment_id = job["experiment_id"]
+            await job_update_status(job_id, "STOPPED", experiment_id=experiment_id)
             return {"status": "stopped", "job_id": job_id, "message": "Evaluation job was stopped by user"}
         else:
             # Only set to COMPLETE if not already FAILED
@@ -413,24 +378,14 @@
             experiment_id = job["experiment_id"]
             current_status = await db_jobs.job_get_status(job_id, experiment_id)
             if current_status != "FAILED":
-<<<<<<< HEAD
-                await job_update_status(job_id, "COMPLETE")
-=======
-                job = await db_jobs.job_get(job_id)
-                experiment_id = job["experiment_id"]
-                await db_jobs.job_update_status(job_id=job_id, status="COMPLETE", experiment_id=experiment_id)
->>>>>>> e3e24efd
+                await job_update_status(job_id, "COMPLETE", experiment_id=experiment_id)
             return {"status": "complete", "job_id": job_id, "message": "Evaluation job completed successfully"}
 
     elif master_job_type == "GENERATE":
         generation_name = job_config["generator"]
-<<<<<<< HEAD
-        await job_update_status(job_id, "RUNNING")
-=======
         job = await db_jobs.job_get(job_id)
         experiment_id = job["experiment_id"]
-        await db_jobs.job_update_status(job_id=job_id, status="RUNNING", experiment_id=experiment_id)
->>>>>>> e3e24efd
+        await job_update_status(job_id, "RUNNING", experiment_id=experiment_id)
         print("Running generation script")
 
         gen_output_file = os.path.join(output_temp_file_dir, f"output_{job_id}.txt")
@@ -445,23 +400,15 @@
         job_row = await db_jobs.job_get(job_id)
         job_data = job_row.get("job_data", None)
         if job_data is None:
-<<<<<<< HEAD
-            await job_update_status(job_id, "FAILED")
+            job = await db_jobs.job_get(job_id)
+            experiment_id = job["experiment_id"]
+            await job_update_status(job_id, "FAILED", experiment_id=experiment_id)
             return {"status": "error", "job_id": job_id, "message": "Generation job failed: No job data found"}
 
         if job_data.get("stop", False):
-            await job_update_status(job_id, "STOPPED")
-=======
-            job = await db_jobs.job_get(job_id)
-            experiment_id = job["experiment_id"]
-            await db_jobs.job_update_status(job_id=job_id, status="FAILED", experiment_id=experiment_id)
-            return {"status": "error", "job_id": job_id, "message": "Generation job failed: No job data found"}
-
-        if job_data.get("stop", False):
-            job = await db_jobs.job_get(job_id)
-            experiment_id = job["experiment_id"]
-            await db_jobs.job_update_status(job_id=job_id, status="STOPPED", experiment_id=experiment_id)
->>>>>>> e3e24efd
+            job = await db_jobs.job_get(job_id)
+            experiment_id = job["experiment_id"]
+            await job_update_status(job_id, "STOPPED", experiment_id=experiment_id)
             return {"status": "stopped", "job_id": job_id, "message": "Generation job was stopped by user"}
         else:
             # Only set to COMPLETE if not already FAILED
@@ -469,24 +416,14 @@
             experiment_id = job["experiment_id"]
             current_status = await db_jobs.job_get_status(job_id, experiment_id)
             if current_status != "FAILED":
-<<<<<<< HEAD
-                await job_update_status(job_id, "COMPLETE")
-=======
-                job = await db_jobs.job_get(job_id)
-                experiment_id = job["experiment_id"]
-                await db_jobs.job_update_status(job_id=job_id, status="COMPLETE", experiment_id=experiment_id)
->>>>>>> e3e24efd
+                await job_update_status(job_id, "COMPLETE", experiment_id=experiment_id)
             return {"status": "complete", "job_id": job_id, "message": "Generation job completed successfully"}
 
     elif master_job_type == "EXPORT":
         plugin_name = job_config["plugin"]
-<<<<<<< HEAD
-        await job_update_status(job_id, "RUNNING")
-=======
         job = await db_jobs.job_get(job_id)
         experiment_id = job["experiment_id"]
-        await db_jobs.job_update_status(job_id=job_id, status="RUNNING", experiment_id=experiment_id)
->>>>>>> e3e24efd
+        await job_update_status(job_id, "RUNNING", experiment_id=experiment_id)
         print("Running export script")
 
         export_output_file = os.path.join(output_temp_file_dir, f"output_{job_id}.txt")
@@ -527,24 +464,14 @@
             experiment_id = job["experiment_id"]
             current_status = await db_jobs.job_get_status(job_id, experiment_id)
             if current_status != "FAILED":
-<<<<<<< HEAD
-                await job_update_status(job_id, "COMPLETE")
-=======
-                job = await db_jobs.job_get(job_id)
-                experiment_id = job["experiment_id"]
-                await db_jobs.job_update_status(job_id=job_id, status="COMPLETE", experiment_id=experiment_id)
->>>>>>> e3e24efd
+                await job_update_status(job_id, "COMPLETE", experiment_id=experiment_id)
                 print(f"Export job {job_id} completed successfully")
             return {"status": "complete", "job_id": job_id, "message": "Export job completed successfully"}
 
         else:
-<<<<<<< HEAD
-            await job_update_status(job_id, "FAILED")
-=======
-            job = await db_jobs.job_get(job_id)
-            experiment_id = job["experiment_id"]
-            await db_jobs.job_update_status(job_id=job_id, status="FAILED", experiment_id=experiment_id)
->>>>>>> e3e24efd
+            job = await db_jobs.job_get(job_id)
+            experiment_id = job["experiment_id"]
+            await job_update_status(job_id, "FAILED", experiment_id=experiment_id)
             print(f"Export job {job_id} failed")
             return {"status": "error", "job_id": job_id, "message": result.get("message", "Export job failed")}
 
@@ -590,13 +517,9 @@
         )
         # Check if plugin has a venv directory
         venv_path = os.path.join(plugin_location, "venv")
-<<<<<<< HEAD
-        await job_update_status(job_id, "RUNNING")
-=======
         job = await db_jobs.job_get(job_id)
         experiment_id = job["experiment_id"]
-        await db_jobs.job_update_status(job_id=job_id, status="RUNNING", experiment_id=experiment_id)
->>>>>>> e3e24efd
+        await job_update_status(job_id, "RUNNING", experiment_id=experiment_id)
         start_time = time.strftime("%Y-%m-%d %H:%M:%S")
         await db_jobs.job_update_job_data_insert_key_value(job_id, "start_time", start_time, experiment_id)
 
@@ -1073,13 +996,9 @@
         print("I don't know what to do with this job type: " + job_type)
         on_job_complete()
 
-<<<<<<< HEAD
-    await job_update_status(job_id, "RUNNING")
-=======
     job = await db_jobs.job_get(job_id)
     experiment_id = job["experiment_id"]
-    await db_jobs.job_update_status(job_id=job_id, status="RUNNING", experiment_id=experiment_id)
->>>>>>> e3e24efd
+    await job_update_status(job_id, "RUNNING", experiment_id=experiment_id)
     return
 
 
