from fastapi import APIRouter, BackgroundTasks
from transformerlab.db.datasets import get_datasets
from transformerlab.shared import galleries
import transformerlab.db.db as db
import transformerlab.db.jobs as db_jobs
from transformerlab.models import model_helper
import json
from transformerlab.routers.experiment import workflows
from transformerlab.services.job_service import job_update_status

router = APIRouter(prefix="/recipes", tags=["recipes"])


@router.get("/list")
async def list_recipes():
    """List all recipes for a given experiment name."""
    recipes_gallery = galleries.get_exp_recipe_gallery()
    return recipes_gallery


@router.get("/{id}")
async def get_recipe_by_id(id: str):
    """Fetch a recipe by its ID from the experiment recipe gallery."""
    recipes_gallery = galleries.get_exp_recipe_gallery()
    for recipe in recipes_gallery:
        if recipe.get("id") == id:
            return recipe
    return {"error": f"Recipe with id {id} not found."}


@router.get("/{id}/check_dependencies")
async def check_recipe_dependencies(id: str):
    """Check if the dependencies for a recipe are installed for a given environment."""
    # Get the recipe
    recipes_gallery = galleries.get_exp_recipe_gallery()
    recipe = next((r for r in recipes_gallery if r.get("id") == id), None)
    if not recipe:
        return {"error": f"Recipe with id {id} not found."}

    if len(recipe.get("dependencies", [])) == 0:
        return {"dependencies": []}

    # Get local models and datasets
    local_models = await model_helper.list_installed_models()
    local_model_names = set(model["model_id"] for model in local_models)
    local_datasets = await get_datasets()
    local_dataset_ids = set(ds["dataset_id"] for ds in local_datasets)

    # Get installed plugins using the same logic as /plugins/gallery
    from transformerlab.routers import plugins as plugins_router

    plugin_gallery = await plugins_router.plugin_gallery()
    installed_plugins = set(p["uniqueId"] for p in plugin_gallery if p.get("installed"))

    results = []
    for dep in recipe.get("dependencies", []):
        dep_type = dep.get("type")
        dep_name = dep.get("name")
        if dep_type == "workflow":
            # Skip workflow installation in this background job
            continue
        status = {"type": dep_type, "name": dep_name, "installed": False}
        if dep_type == "model":
            status["installed"] = dep_name in local_model_names
        elif dep_type == "dataset":
            # Check if dataset is installed
            status["installed"] = dep_name in local_dataset_ids
        elif dep_type == "plugin":
            status["installed"] = dep_name in installed_plugins
        results.append(status)
    return {"dependencies": results}


async def _install_recipe_dependencies_job(job_id, id):
    from transformerlab.routers import data as data_router
    from transformerlab.routers import plugins as plugins_router

    try:
<<<<<<< HEAD
        await job_update_status(job_id, "RUNNING")
        recipes_gallery = galleries.get_exp_recipe_gallery()
        recipe = next((r for r in recipes_gallery if r.get("id") == id), None)
        if not recipe:
            await job_update_status(job_id, "FAILED", error_msg=f"Recipe with id {id} not found.")
=======
        job = await db_jobs.job_get(job_id)
        experiment_id = job["experiment_id"]
        await db_jobs.job_update_status(job_id=job_id, status="RUNNING", experiment_id=experiment_id)
        recipes_gallery = galleries.get_exp_recipe_gallery()
        recipe = next((r for r in recipes_gallery if r.get("id") == id), None)
        if not recipe:
            await db_jobs.job_update_status(
                job_id, "FAILED", experiment_id, error_msg=f"Recipe with id {id} not found."
            )
>>>>>>> e3e24efd
            return

        # Filter out model dependencies since they're handled separately
        non_model_deps = [dep for dep in recipe.get("dependencies", []) if dep.get("type") != "model"]

        if len(non_model_deps) == 0:
<<<<<<< HEAD
            await job_update_status(job_id, "COMPLETE")
=======
            await db_jobs.job_update_status(job_id, "COMPLETE", experiment_id)
>>>>>>> e3e24efd
            return

        local_datasets = await get_datasets()
        local_dataset_ids = set(ds["dataset_id"] for ds in local_datasets)
        total = len(non_model_deps)
        progress = 0
        results = []

        for dep in non_model_deps:
            dep_type = dep.get("type")
            dep_name = dep.get("name")
            if dep_type == "workflow":
                # Skip workflow installation in this background job
                continue
            result = {"type": dep_type, "name": dep_name, "action": None, "status": None}
            try:
                if dep_type == "dataset":
                    if dep_name not in local_dataset_ids:
                        download_result = await data_router.dataset_download(dataset_id=dep_name)
                        result["action"] = "download_dataset"
                        result["status"] = download_result.get("status", "unknown")
                    else:
                        result["action"] = "already_installed"
                        result["status"] = "success"
                elif dep_type == "plugin":
                    install_result = await plugins_router.install_plugin(plugin_id=dep_name)
                    result["action"] = "install_plugin"
                    result["status"] = install_result.get("status", "unknown")
            except Exception as e:
                result["action"] = "error"
                result["status"] = str(e)
            results.append(result)
            progress += 1
<<<<<<< HEAD
            await db_jobs.job_update_progress(job_id, int(progress * 100 / total))
            await db_jobs.job_update_job_data_insert_key_value(job_id, "results", results)
        await job_update_status(job_id, "COMPLETE")
    except Exception as e:
        await job_update_status(job_id, "FAILED", error_msg=str(e))
=======
            await db_jobs.job_update_progress(job_id, int(progress * 100 / total), experiment_id)
            await db_jobs.job_update_job_data_insert_key_value(job_id, "results", results, experiment_id)
        await db_jobs.job_update_status(job_id, "COMPLETE", experiment_id)
    except Exception as e:
        await db_jobs.job_update_status(job_id, "FAILED", experiment_id, error_msg=str(e))
>>>>>>> e3e24efd


@router.get("/{id}/install_model_dependencies")
async def install_recipe_model_dependencies(id: str):
    """Install model dependencies for a recipe as separate jobs and return job IDs."""
    from transformerlab.routers import model as model_router
    import asyncio

    # Get the recipe
    recipes_gallery = galleries.get_exp_recipe_gallery()
    recipe = next((r for r in recipes_gallery if r.get("id") == id), None)
    if not recipe:
        return {"error": f"Recipe with id {id} not found."}

    # Get local models to check what's already installed
    local_models = await model_helper.list_installed_models()
    local_model_names = set(model["model_id"] for model in local_models)

    model_jobs = []
    for dep in recipe.get("dependencies", []):
        if dep.get("type") == "model":
            dep_name = dep.get("name")
            if dep_name not in local_model_names:
                # Create a DOWNLOAD_MODEL job for this model
                job_id = await db_jobs.job_create(
                    type="DOWNLOAD_MODEL",
                    status="QUEUED",
                    job_data=json.dumps({"model_id": dep_name}),
                    experiment_id="",
                )
                # Start the download as a background task without waiting
                asyncio.create_task(model_router.download_model_by_huggingface_id(model=dep_name, job_id=job_id))
                model_jobs.append(
                    {
                        "model_name": dep_name,
                        "job_id": job_id,
                        "status": "started",
                        "action": "download_model",
                    }
                )
            else:
                model_jobs.append(
                    {
                        "model_name": dep_name,
                        "job_id": None,
                        "status": "already_installed",
                        "action": "already_installed",
                    }
                )

    return {"model_jobs": model_jobs}


@router.get("/{id}/install_dependencies")
async def install_recipe_dependencies(id: str, background_tasks: BackgroundTasks):
    """Install all dependencies for a recipe - models as separate jobs and others as a background job."""

    # Install model dependencies as separate jobs
    model_result = await install_recipe_model_dependencies(id)
    if "error" in model_result:
        return model_result

    # Install other dependencies as a background job
    job_id = await db_jobs.job_create(
        type="INSTALL_RECIPE_DEPS",
        status="QUEUED",
        job_data=json.dumps({"recipe_id": id, "results": [], "progress": 0}),
        experiment_id=None,
    )
    # Start background task
    background_tasks.add_task(_install_recipe_dependencies_job, job_id, id)

    # Format response with unified jobs structure
    jobs = []

    # Add model jobs
    for model_job in model_result["model_jobs"]:
        if model_job["job_id"] is not None:
            jobs.append(
                {
                    "job_id": model_job["job_id"],
                    "type": "DOWNLOAD_MODEL",
                    "name": model_job["model_name"],
                }
            )

    # Add other dependencies job
    jobs.append(
        {
            "job_id": job_id,
            "type": "INSTALL_RECIPE_DEPS",
            "name": f"Recipe dependencies for {id}",
        }
    )

    return {"jobs": jobs, "status": "started"}


@router.get("/jobs/{job_id}/status")
async def get_install_job_status(job_id: int):
    """Get the status and progress of a dependency installation job."""
    job = await db_jobs.job_get(job_id)
    if not job:
        return {"error": f"Job {job_id} not found."}
    return {
        "job_id": job_id,
        "status": job["status"],
        "progress": job.get("progress", 0),
        "results": job["job_data"].get("results", []),
        "error_msg": job["job_data"].get("error_msg"),
    }


@router.post("/{id}/create_experiment")
async def create_experiment_for_recipe(id: str, experiment_name: str):
    """Create a new experiment with the given name and blank config, and install workflow dependencies."""
    from transformerlab.routers.experiment import experiment as experiment_router

    # Check if experiment already exists
    existing = await db.experiment_get_by_name(experiment_name)
    if existing:
        return {"status": "error", "message": f"Experiment '{experiment_name}' already exists.", "data": {}}
    # Create experiment with blank config
    experiment_id = await db.experiment_create(name=experiment_name, config={})

    # Get the recipe
    recipes_gallery = galleries.get_exp_recipe_gallery()
    recipe = next((r for r in recipes_gallery if r.get("id") == id), None)
    if not recipe:
        return {"status": "error", "message": f"Recipe with id {id} not found.", "data": {}}

    # Populate Notes file if recipe contains notes
    notes_result = None
    if recipe.get("notes"):
        try:
            # Use the experiment router's save_file_contents function to create the Notes file
            notes_result = await experiment_router.experiment_save_file_contents(
                id=experiment_id, filename="readme.md", file_contents=recipe.get("notes")
            )
        except Exception:
            notes_result = {"error": "Failed to create Notes file."}

    # Set foundation model if present in dependencies
    model_set_result = None
    local_models = await model_helper.list_installed_models()
    local_model_dict = {m["model_id"]: m for m in local_models}
    for dep in recipe.get("dependencies", []):
        if dep.get("type") == "model":
            model_id = dep.get("name")
            model = local_model_dict.get(model_id)
            # Check if the model is installed
            if not model:
                model_set_result = {"error": f"Model '{model_id}' not found in local models."}
                break
            model_name = model.get("model_id", "")
            model_filename = ""
            if model.get("stored_in_filesystem"):
                model_filename = model.get("local_path", "")
            elif model.get("json_data", {}).get("model_filename"):
                model_filename = model["json_data"]["model_filename"]
            architecture = model.get("json_data", {}).get("architecture", "")

            # Update experiment config fields using the experiment update_config route
            await experiment_router.experiments_update_config(experiment_id, "foundation", model_name)
            await experiment_router.experiments_update_config(
                experiment_id, "foundation_model_architecture", architecture
            )
            await experiment_router.experiments_update_config(experiment_id, "foundation_filename", model_filename)
            model_set_result = {
                "foundation": model_name,
                "foundation_model_architecture": architecture,
                "foundation_filename": model_filename,
            }
            break  # Only set the first model dependency

    # Process documents - download ZIP files
    document_results = []
    for doc in recipe.get("documents", []):
        url = doc.get("url")

        result = {"url": url, "action": "download_documents"}
        try:
            from transformerlab.routers.experiment import documents as documents_router

            # Download and extract the ZIP file
            download_result = await documents_router.document_download_zip(
                experimentId=experiment_id, data={"url": url}
            )

            result["status"] = download_result.get("status", "unknown")
            result["extracted_files"] = download_result.get("extracted_files", [])
            result["total_files"] = download_result.get("total_files", 0)
            result["extraction_path"] = download_result.get("extraction_path", "")

        except Exception:
            result["status"] = "error: failed to download documents"

        document_results.append(result)

    # Process tasks and create tasks in database
    task_results = []
    tasks = recipe.get("tasks", [])

    # Extract dataset from dependencies (assuming only one dataset)
    dataset_name = ""
    dataset_deps = [dep for dep in recipe.get("dependencies", []) if dep.get("type") == "dataset"]
    if dataset_deps:
        dataset_name = dataset_deps[0].get("name", "")

    for i, task in enumerate(tasks):
        task_type = task.get("task_type")
        if task_type in ["TRAIN", "EVAL", "GENERATE", "EXPORT"]:
            try:
                # Parse the config_json to extract template metadata
                config_json = task.get("config_json", "{}")
                parsed_config = json.loads(config_json)

                # Convert any lists or dicts in the config to JSON strings
                for key, value in parsed_config.items():
                    if key != "script_parameters" and isinstance(value, (list, dict)):
                        parsed_config[key] = json.dumps(value)

                # Convert list/dict values inside script_parameters to strings
                if "script_parameters" in parsed_config and isinstance(parsed_config["script_parameters"], dict):
                    for param_key, param_value in parsed_config["script_parameters"].items():
                        if isinstance(param_value, (list, dict)):
                            parsed_config["script_parameters"][param_key] = json.dumps(param_value)

                # For EXPORT tasks, ensure params is a JSON
                if task_type == "EXPORT" and "params" in parsed_config:
                    if isinstance(parsed_config["params"], str):
                        try:
                            parsed_config["params"] = json.loads(parsed_config["params"])
                        except json.JSONDecodeError:
                            print(f"Invalid JSON for params in EXPORT task: {parsed_config['params']}")

                # Extract task name from recipe
                task_name = task.get("name")

                # Check if the task has exported inputs_json (from export_experiment)
                if "inputs_json" in task:
                    # Use the exported inputs directly
                    inputs_json = task.get("inputs_json", "{}")
                    if isinstance(inputs_json, str):
                        inputs = json.loads(inputs_json)
                    else:
                        inputs = inputs_json
                else:
                    # Create inputs JSON from config (for manually created recipes)
                    inputs = {
                        "model_name": parsed_config.get("model_name", ""),
                        "model_architecture": parsed_config.get("model_architecture", ""),
                        "dataset_name": dataset_name,  # From dependencies
                    }

                    # For EVAL tasks, add evaluation specific inputs
                    if task_type == "EVAL":
                        inputs.update(
                            {
                                "tasks": parsed_config.get("tasks", ""),
                                "limit": parsed_config.get("limit", ""),
                                "run_name": parsed_config.get("run_name", ""),
                            }
                        )
                    # For GENERATE tasks, add generation specific inputs
                    elif task_type == "GENERATE":
                        inputs.update(
                            {
                                "num_goldens": parsed_config.get("num_goldens", ""),
                                "scenario": parsed_config.get("scenario", ""),
                                "task": parsed_config.get("task", ""),
                                "run_name": parsed_config.get("run_name", ""),
                            }
                        )
                    # For EXPORT tasks, add export specific inputs
                    elif task_type == "EXPORT":
                        inputs.update(
                            {
                                "input_model_id": parsed_config.get("input_model_id", ""),
                                "input_model_path": parsed_config.get("input_model_path", ""),
                                "input_model_architecture": parsed_config.get("input_model_architecture", ""),
                                "output_model_id": parsed_config.get("output_model_id", ""),
                                "output_model_architecture": parsed_config.get("output_model_architecture", ""),
                                "output_model_name": parsed_config.get("output_model_name", ""),
                                "output_model_path": parsed_config.get("output_model_path", ""),
                                "output_filename": parsed_config.get("output_filename", ""),
                                "script_directory": parsed_config.get("script_directory", ""),
                                "params": json.loads(parsed_config.get("params", {})),
                            }
                        )

                # Create outputs JSON (what the task produces)
                outputs = {}

                # TODO: Check if this is relevant and needed and if not, remove it.
                if task_type == "EVAL":
                    outputs["eval_results"] = "{}"
                elif task_type == "GENERATE":
                    outputs["generated_outputs"] = "[]"
                elif task_type == "EXPORT":
                    outputs["exported_model_path"] = parsed_config.get("output_model_path", "")
                    outputs["exported_model_id"] = parsed_config.get("output_model_id", "")

                # Get plugin name
                plugin_name = parsed_config.get("plugin_name", "")

                # Create task in database
                await db.add_task(
                    name=task_name,
                    Type=task_type,
                    inputs=json.dumps(inputs),
                    config=json.dumps(parsed_config),
                    plugin=plugin_name,
                    outputs=json.dumps(outputs),
                    experiment_id=experiment_id,
                )

                task_results.append(
                    {
                        "task_index": i + 1,
                        "task_name": task_name,
                        "action": "create_task",
                        "status": "success",
                        "task_type": task_type,
                        "dataset_used": dataset_name,
                        "plugin": plugin_name,
                    }
                )

            except Exception:
                task_results.append(
                    {
                        "task_index": i + 1,
                        "action": "create_task",
                        "status": f"error: Failed to create {task_type.lower()} task.",
                    }
                )

    # Process workflows and create workflows in database
    workflow_creation_results = []
    recipe_workflows = recipe.get("workflows", [])

    for workflow_def in recipe_workflows:
        try:
            workflow_name = workflow_def.get("name", "")
            workflow_config = workflow_def.get("config", {"nodes": []})

            # Create workflow in database using the workflow_create function
            workflow_id = await workflows.workflow_create_func(
                name=workflow_name, config=json.dumps(workflow_config), experimentId=experiment_id
            )

            # Log the workflow creation results
            workflow_creation_results.append(
                {
                    "workflow_name": workflow_name,
                    "action": "create_workflow",
                    "status": "success",
                    "workflow_id": workflow_id,
                }
            )

        except Exception:
            workflow_creation_results.append(
                {
                    "workflow_name": workflow_def.get("name", "Unknown"),
                    "action": "create_workflow",
                    "status": "error: Failed to create workflow.",
                }
            )

    return {
        "status": "success",
        "message": "",
        "data": {
            "experiment_id": experiment_id,
            "name": experiment_name,
            "model_set_result": model_set_result,
            "document_results": document_results,
            "task_results": task_results,
            "workflow_creation_results": workflow_creation_results,
            "notes_result": notes_result,
        },
    }


## OLDER CODE WITHOUT A JOB SYSTEM

# @router.get("/{id}/install_dependencies")
# async def install_recipe_dependencies(id: int):
#     """Install model and dataset dependencies for a recipe."""
#     from transformerlab.routers import model as model_router
#     from transformerlab.routers import data as data_router

#     # Get the recipe
#     recipes_gallery = galleries.get_exp_recipe_gallery()
#     recipe = next((r for r in recipes_gallery if r.get("id") == id), None)
#     if not recipe:
#         return {"error": f"Recipe with id {id} not found."}

#     if len(recipe.get("dependencies", [])) == 0:
#         return {"results": []}

#     # Get local models and datasets
#     local_models = await model_helper.list_installed_models()
#     local_model_names = set(model["model_id"] for model in local_models)
#     local_datasets = await get_datasets()
#     local_dataset_ids = set(ds["dataset_id"] for ds in local_datasets)

#     install_results = []
#     for dep in recipe.get("dependencies", []):
#         dep_type = dep.get("type")
#         dep_name = dep.get("name")
#         if dep_type == "workflow":
#             # Skip workflow installation in this background job
#             continue
#         result = {"type": dep_type, "name": dep_name, "action": None, "status": None}
#         if dep_type == "model":
#             if dep_name not in local_model_names:
#                 download_result = await model_router.download_model_by_huggingface_id(model=dep_name)
#                 result["action"] = "download_model"
#                 result["status"] = download_result.get("status", "unknown")
#             else:
#                 result["action"] = "already_installed"
#                 result["status"] = "success"
#         elif dep_type == "dataset":
#             if dep_name not in local_dataset_ids:
#                 download_result = await data_router.dataset_download(dataset_id=dep_name)
#                 result["action"] = "download_dataset"
#                 result["status"] = download_result.get("status", "unknown")
#             else:
#                 result["action"] = "already_installed"
#                 result["status"] = "success"
#         elif dep_type == "plugin":
#             from transformerlab.routers import plugins as plugins_router

#             install_result = await plugins_router.install_plugin(plugin_id=dep_name)
#             result["action"] = "install_plugin"
#             result["status"] = install_result.get("status", "unknown")
#         install_results.append(result)
#     return {"results": install_results}<|MERGE_RESOLUTION|>--- conflicted
+++ resolved
@@ -76,34 +76,22 @@
     from transformerlab.routers import plugins as plugins_router
 
     try:
-<<<<<<< HEAD
-        await job_update_status(job_id, "RUNNING")
+        job = await db_jobs.job_get(job_id)
+        experiment_id = job["experiment_id"]
+        await job_update_status(job_id, "RUNNING", experiment_id=experiment_id)
         recipes_gallery = galleries.get_exp_recipe_gallery()
         recipe = next((r for r in recipes_gallery if r.get("id") == id), None)
         if not recipe:
-            await job_update_status(job_id, "FAILED", error_msg=f"Recipe with id {id} not found.")
-=======
-        job = await db_jobs.job_get(job_id)
-        experiment_id = job["experiment_id"]
-        await db_jobs.job_update_status(job_id=job_id, status="RUNNING", experiment_id=experiment_id)
-        recipes_gallery = galleries.get_exp_recipe_gallery()
-        recipe = next((r for r in recipes_gallery if r.get("id") == id), None)
-        if not recipe:
-            await db_jobs.job_update_status(
-                job_id, "FAILED", experiment_id, error_msg=f"Recipe with id {id} not found."
-            )
->>>>>>> e3e24efd
+            await job_update_status(
+                job_id, "FAILED", experiment_id=experiment_id, error_msg=f"Recipe with id {id} not found."
+            )
             return
 
         # Filter out model dependencies since they're handled separately
         non_model_deps = [dep for dep in recipe.get("dependencies", []) if dep.get("type") != "model"]
 
         if len(non_model_deps) == 0:
-<<<<<<< HEAD
-            await job_update_status(job_id, "COMPLETE")
-=======
-            await db_jobs.job_update_status(job_id, "COMPLETE", experiment_id)
->>>>>>> e3e24efd
+            await job_update_status(job_id, "COMPLETE", experiment_id=experiment_id)
             return
 
         local_datasets = await get_datasets()
@@ -137,19 +125,11 @@
                 result["status"] = str(e)
             results.append(result)
             progress += 1
-<<<<<<< HEAD
-            await db_jobs.job_update_progress(job_id, int(progress * 100 / total))
-            await db_jobs.job_update_job_data_insert_key_value(job_id, "results", results)
-        await job_update_status(job_id, "COMPLETE")
-    except Exception as e:
-        await job_update_status(job_id, "FAILED", error_msg=str(e))
-=======
             await db_jobs.job_update_progress(job_id, int(progress * 100 / total), experiment_id)
             await db_jobs.job_update_job_data_insert_key_value(job_id, "results", results, experiment_id)
-        await db_jobs.job_update_status(job_id, "COMPLETE", experiment_id)
+        await job_update_status(job_id, "COMPLETE", experiment_id=experiment_id)
     except Exception as e:
-        await db_jobs.job_update_status(job_id, "FAILED", experiment_id, error_msg=str(e))
->>>>>>> e3e24efd
+        await job_update_status(job_id, "FAILED", experiment_id=experiment_id, error_msg=str(e))
 
 
 @router.get("/{id}/install_model_dependencies")
