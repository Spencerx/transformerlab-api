#!/bin/bash
set -e

ENV_NAME="transformerlab"
TLAB_DIR="$HOME/.transformerlab"
TLAB_CODE_DIR="${TLAB_DIR}/src"
TLAB_STATIC_WEB_DIR="${TLAB_DIR}/webapp"

OLD_MINICONDA_ROOT=${TLAB_DIR}/miniconda3 # old place -- used to detect if an old install exists
MINIFORGE_ROOT=${TLAB_DIR}/miniforge3
CONDA_BIN=${MINIFORGE_ROOT}/bin/conda
MAMBA_BIN=${MINIFORGE_ROOT}/bin/mamba
ENV_DIR=${TLAB_DIR}/envs/${ENV_NAME}
RUN_DIR=$(pwd)

##############################
# Helper Functions
##############################

err_report() {
  echo "Error on line $1"
}

trap 'err_report $LINENO' ERR

abort() {
  printf "%s\n" "$@" >&2
  exit 1
}

if [[ -t 1 ]]
then
  tty_escape() { printf "\033[%sm" "$1"; }
else
  tty_escape() { :; }
fi
tty_mkbold() { tty_escape "1;$1"; }
tty_underline="$(tty_escape "4;39")"
tty_blue="$(tty_mkbold 34)"
tty_red="$(tty_mkbold 31)"
tty_bold="$(tty_mkbold 39)"
tty_reset="$(tty_escape 0)"

shell_join() {
  local arg
  printf "%s" "$1"
  shift
  for arg in "$@"
  do
    printf " "
    printf "%s" "${arg// /\ }"
  done
}

chomp() {
  printf "%s" "${1/"$'\n'"/}"
}

ohai() {
  printf "${tty_blue}==>${tty_bold} %s${tty_reset}\n" "$(shell_join "$@")"
}

warn() {
  printf "${tty_red}Warning${tty_reset}: %s\n" "$(chomp "$1")" >&2
}

title() {
  echo ""
  printf "%s#########################################################################%s\n" "${tty_blue}" "${tty_reset}"
  printf "${tty_blue}#### ${tty_bold} %s${tty_reset}\n" "$(shell_join "$@")"
  printf "%s#########################################################################%s\n" "${tty_blue}" "${tty_reset}"
}

check_conda() {
  if ! command -v "${CONDA_BIN}" &> /dev/null; then
    abort "❌ Conda is not installed at ${MINIFORGE_ROOT}. Please install Conda using '${TLAB_DIR}/src/install.sh install_conda' and try again."
  else
    ohai "✅ Conda is installed at ${MINIFORGE_ROOT}."
  fi
}

check_mamba() {
  if ! command -v "${MAMBA_BIN}" &> /dev/null; then
    abort "❌ Mamba is not installed at ${MINIFORGE_ROOT}. Please install Mamba using '${TLAB_DIR}/src/install.sh install_conda' and try again."
  else
    ohai "✅ Mamba is installed at ${MINIFORGE_ROOT}."
  fi
}

check_python() {
  if ! command -v python &> /dev/null; then
    abort "❌ Python is not installed as 'python'. Please install Python and try again or it could be installed as 'python3'"
  else
    # store python version in variable:
    PYTHON_VERSION=$(python --version)
    ohai "✅ Python is installed: $PYTHON_VERSION"
  fi
}

unset_conda_for_sure() {
  { conda deactivate && conda deactivate && conda deactivate; } 2> /dev/null
  { mamba deactivate && mamba deactivate && mamba deactivate; } 2> /dev/null
  export PYTHONNOUSERSITE=1
  unset PYTHONPATH
  unset PYTHONHOME
}

# We've seen users who installed conda using root have problems if their
# ~/.conda directory is not writable. This checks for that.
check_if_conda_envronments_dot_text_is_writable() {
    # Check if a file called ~/.conda/environments.txt exists:
  if [ -f "$HOME/.conda/environments.txt" ]; then
    # Now check if it is writable:
    if [ -w "$HOME/.conda/environments.txt" ]; then
      echo -n
      # echo "✅ The file ~/.conda/environments.txt is writable."
    else
      abort "❌ The file $HOME/.conda/environments.txt exists but is not writable. Please run [sudo chown -R \$USER ~/.conda] in the terminal to fix conda permissions."
    fi
  else
    echo -n
    # echo "The file $HOME/.conda/environments.txt does not exist. No problem we will create it below"
  fi
}

# First check OS.
# WSL will return "Linux" which is OK. We will check KERNEL to detect WSL.
OS="$(uname)"
KERNEL=$(uname -r)
if [[ "${OS}" == "Linux" ]]
then
  TLAB_ON_LINUX=1
elif [[ "${OS}" == "Darwin" ]]
then
  TLAB_ON_MACOS=1
else
  abort "Transformer Lab is only supported on macOS and Linux, you are running ${OS}."
fi

# Stack Overflow says the best way to check for WSL is looking for Microsoft in the uname kernel
if [[ -n $(echo "${KERNEL}" | sed -n 's/.*\( *Microsoft *\).*/\1/ip') ]]; then
  TLAB_ON_WSL=1
fi

##############################
## Step 1: Download Transformer Lab
## and  place it in the ~/.transformerlab/src directory.
##############################

download_transformer_lab() {
  title "Step 1: Download the latest release of Transformer Lab"
  echo "🌘 Step 1: START"

  # First check that curl is installed:
  if ! command -v curl &> /dev/null; then
    abort "❌ curl is not installed on the remote host. Please install curl and try again."
  else
    ohai "✅ curl is installed."
  fi
  
  # Figure out the path to the lastest release of Transformer Lab
  LATEST_RELEASE_VERSION=$(curl -Ls -o /dev/null -w %{url_effective} https://github.com/transformerlab/transformerlab-api/releases/latest)
  LATEST_RELEASE_VERSION=$(basename "$LATEST_RELEASE_VERSION")
  LATEST_RELEASE_VERSION_WITHOUT_V=$(echo "$LATEST_RELEASE_VERSION" | sed 's/v//g')
  echo "Latest Release of the API on Github: $LATEST_RELEASE_VERSION"
  TLAB_URL="https://github.com/transformerlab/transformerlab-api/archive/refs/tags/${LATEST_RELEASE_VERSION}.tar.gz"
  echo "Download Location: $TLAB_URL"

  # If the user has not installed Transformer Lab, then we should install it.
  ohai "Installing Transformer Lab ${LATEST_RELEASE_VERSION}..."
  # Fetch the latest version of Transformer Lab from GitHub:
  mkdir -p "${TLAB_DIR}"
  curl -L "${TLAB_URL}" -o "${TLAB_DIR}/transformerlab.tar.gz"
  NEW_DIRECTORY_NAME="transformerlab-api-${LATEST_RELEASE_VERSION_WITHOUT_V}"
  rm -rf "${TLAB_DIR:?}/${NEW_DIRECTORY_NAME:?}"
  rm -rf "${TLAB_CODE_DIR}"
  tar -xf "${TLAB_DIR}/transformerlab.tar.gz" -C "${TLAB_DIR}"
  mv "${TLAB_DIR}/${NEW_DIRECTORY_NAME}" "${TLAB_CODE_DIR}"
  rm "${TLAB_DIR}/transformerlab.tar.gz"
  # Create a file called LATEST_VERSION that contains the latest version of Transformer Lab.
  echo "${LATEST_RELEASE_VERSION}" > "${TLAB_CODE_DIR}/LATEST_VERSION"

  # Now do the same thing for the web app which is in a different repo called https://github.com/transformerlab/transformerlab-app
  # Step 1: First get the latest release version:
  TLAB_APP_URL="https://github.com/transformerlab/transformerlab-app/releases/latest/download/transformerlab_web.tar.gz"
  echo "APP Download Location: $TLAB_APP_URL"

  # Delete and recreate the target static files directory
  echo "Creating clean directory at ${TLAB_STATIC_WEB_DIR}"
  rm -rf "${TLAB_STATIC_WEB_DIR:?}" 2>/dev/null || true
  mkdir -p "${TLAB_STATIC_WEB_DIR}"

  # Download and extract, handling possible failure
  if curl -L --fail "${TLAB_APP_URL}" -o /tmp/transformerlab_web.tar.gz; then
    # Extraction succeeded, proceed with unpacking
    tar -xzf /tmp/transformerlab_web.tar.gz -C "${TLAB_STATIC_WEB_DIR}"
    
    # Move contents up one level and clean up
    mv "${TLAB_STATIC_WEB_DIR}/transformerlab_web/"* "${TLAB_STATIC_WEB_DIR}/" 2>/dev/null || true
    rmdir "${TLAB_STATIC_WEB_DIR}/transformerlab_web" 2>/dev/null || true
    
    # Remove the temporary file
    rm /tmp/transformerlab_web.tar.gz
    
    echo "Web app successfully installed."
  else
    echo "Warning: Could not download web app from ${TLAB_APP_URL}. Continuing without web app installation."
  fi

  echo "🌕 Step 1: COMPLETE"
}

##############################
## Step 2: Install Conda
##############################

install_conda() {
  title "Step 2: Install Conda"
  echo "🌘 Step 2: START"

  unset_conda_for_sure

  # first check if the old miniconda folder exists, and if so, delete it
  # This is because we have switched to using Miniforge instead of Miniconda.
  if [ -n "${OLD_MINICONDA_ROOT:-}" ] && [ -d "$OLD_MINICONDA_ROOT" ]; then
    echo "[INFO] Deleting deprecated Miniconda installation at $OLD_MINICONDA_ROOT"
    rm -rf "$OLD_MINICONDA_ROOT"
  else
    echo "[INFO] No deprecated Miniconda installation found"
  fi

  # check if conda already exists:
  if ! command -v "${CONDA_BIN}" &> /dev/null; then
    echo "Conda is not installed at ${MINIFORGE_ROOT}."
    OS=$(uname -s)
    ARCH=$(uname -m)

    if [ "$OS" == "Darwin" ]; then
        OS="MacOSX"
    fi

    MINIFORGE_URL="https://github.com/conda-forge/miniforge/releases/latest/download/Miniforge3-$OS-$ARCH.sh"
    echo Downloading "$MINIFORGE_URL"

    # Change the directory to the Transformer Lab directory
    mkdir -p "$TLAB_DIR"
    cd "$TLAB_DIR"
    # first check if the MINIFORGEROOT exists, and if so, delete it:
    if [ -d "$MINIFORGE_ROOT" ]; then
      echo "Deleting existing Miniforge installation at $MINIFORGE_ROOT"
      rm -rf "$MINIFORGE_ROOT"
    fi
    curl -L -o miniforge_installer.sh "$MINIFORGE_URL" && bash miniforge_installer.sh -b -p "$MINIFORGE_ROOT" && rm miniforge_installer.sh
    # Install conda to bash and zsh. We keep these commented out
    # to avoid adding our conda to the user's shell as the default.
    # $MINIFORGE_ROOT/bin/conda init bash
    # if [ -n "$(command -v zsh)" ]; then
    #     $MINIFORGE_ROOT/bin/conda init zsh
    # fi
  else
      ohai "Conda is installed at ${MINIFORGE_ROOT}, we do not need to install it"
  fi

  # Enable conda in shell
  eval "$(${CONDA_BIN} shell.bash hook)"

  check_conda
  check_mamba

  conda info
  
  echo "🌕 Step 2: COMPLETE"
}

##############################
## Step 3: Create the Conda Environment
##############################

create_conda_environment() {
  title "Step 3: Create the Conda Environment"
  echo "🌘 Step 3: START"

  check_if_conda_envronments_dot_text_is_writable

  check_conda

  unset_conda_for_sure

  eval "$(${CONDA_BIN} shell.bash hook)"

  conda info --envs

  # Create the conda environment for Transformer Lab
  if { conda env list | grep "$ENV_DIR"; } >/dev/null 2>&1; then
      echo "✅ Conda environment $ENV_DIR already exists."
  else
      echo mamba create -y -n "$ENV_DIR" python=3.11
      conda create -y -k --prefix "$ENV_DIR" python=3.11
  fi

  # Activate the newly created environment
  echo conda activate "$ENV_DIR"
  conda activate "$ENV_DIR"
  echo "🌕 Step 3: COMPLETE"
}

##############################
## Step 4: Install Dependencies
##############################

install_dependencies() {
  title "Step 4: Install Dependencies"
  echo "Warning: this step may take a while to complete the first time."
  echo "In this step, all Python dependencies for a full ML workspace"
  echo "will be installed in the conda environment."
  echo "🌘 Step 4: START"

  unset_conda_for_sure
  eval "$(${CONDA_BIN} shell.bash hook)"
  conda activate "$ENV_DIR"

  check_python

  # store if the machine has MacOS/NVIDIA graphics card
  HAS_GPU=false

<<<<<<< HEAD
  # store if the box has an nvidia graphics card
=======
>>>>>>> f029a711
  if command -v nvidia-smi &> /dev/null; then
      # Check if nvidia-smi is available
      echo "nvidia-smi is available"
      GPU_INFO=$(nvidia-smi --query-gpu=name --format=csv,noheader,nounits) || echo "Issue with NVIDIA SMI"
      echo "$GPU_INFO"
      if [ -n "$GPU_INFO" ]; then
          echo "NVIDIA GPU detected: $GPU_INFO"
          HAS_GPU=true
      else
          echo "Nvidia SMI exists, No NVIDIA GPU detected. Perhaps you need to re-install NVIDIA drivers."
      fi
  fi

  #install uv
  pip install uv
  
  echo "HAS_GPU=$HAS_GPU"
  PIP_WHEEL_FLAGS="--upgrade"

  if [ "$HAS_GPU" = true ] ; then
      echo "Your computer has a GPU; installing cuda:"
      conda install -y cuda==12.8.1 --force-reinstall -c nvidia/label/cuda-12.8.1

      echo "Installing requirements:"
      # Install the python requirements
      if ! [ -e "$TLAB_CODE_DIR/requirements-uv.txt" ]; then
        cp "$RUN_DIR"/requirements-uv.txt "$TLAB_CODE_DIR"/requirements-uv.txt
      fi
<<<<<<< HEAD
      PIP_WHEEL_FLAGS+=" --index https://download.pytorch.org/whl/cu128"
=======
>>>>>>> f029a711
      uv pip install ${PIP_WHEEL_FLAGS} -r "$TLAB_CODE_DIR"/requirements-uv.txt

      # Install Flash Attention separately - it doesn't play well in requirements file
      # Using instructions from https://github.com/Dao-AILab/flash-attention
      uv pip install packaging
      uv pip install ninja
      # uv pip install -U flash-attn==2.7.3 --no-build-isolation --index "https://download.pytorch.org/whl/cu128"
      ###
  else
      echo "No NVIDIA GPU detected drivers detected. Install NVIDIA drivers to enable GPU support."
      echo "https://docs.nvidia.com/cuda/cuda-installation-guide-linux/index.html#pre-installation-actions"
      echo "Installing Tranformer Lab requirements without GPU support"

      if ! [ -e "$TLAB_CODE_DIR/requirements-no-gpu-uv.txt" ]; then
        cp "$RUN_DIR"/requirements-no-gpu-uv.txt "$TLAB_CODE_DIR"/requirements-no-gpu-uv.txt
      fi

      if [[ -z "${TLAB_ON_MACOS}" ]]; then
          # Add the CPU-specific PyTorch index for non-macOS systems
          PIP_WHEEL_FLAGS+=" --index https://download.pytorch.org/whl/cpu"
      fi
      # Run the installation with dynamic flags
      uv pip install ${PIP_WHEEL_FLAGS} -r "$TLAB_CODE_DIR"/requirements-no-gpu-uv.txt
  fi

  # Check if the uvicorn command works:
  if ! command -v uvicorn &> /dev/null; then
    abort "❌ Uvicorn is not installed. This usually means that the installation of dependencies failed."
  else
    ohai "✅ Uvicorn is installed."
  fi

  # Record the status after this install for debugging and to check if an install has been attmeped
  PIP_LIST=$(pip list --format json)
  echo "${PIP_LIST}" > "${TLAB_CODE_DIR}/INSTALLED_DEPENDENCIES"
  echo "🌕 Step 4: COMPLETE"
}

list_installed_packages() {
  unset_conda_for_sure
  eval "$(${CONDA_BIN} shell.bash hook)"
  conda activate "${ENV_DIR}"
  pip list --format json
}

list_environments() {
  check_if_conda_envronments_dot_text_is_writable
  unset_conda_for_sure
  eval "$(${CONDA_BIN} shell.bash hook)"
  conda env list
}

doctor() {
  title "Doctor"
  ohai "Checking if everything is installed correctly."
  echo "Your machine is: $OS"
  echo "Your shell is: $SHELL"

  
  if command -v "${CONDA_BIN}" &> /dev/null; then
    echo "Your conda version is: $(${CONDA_BIN} --version)" || echo "Issue with conda"
    echo "Conda is seen in path at at: $(which conda)" || echo "Conda is not in your path"
  else
    echo "Conda is not installed at ${MINIFORGE_ROOT}. Please install Conda using '${TLAB_DIR}/src/install.sh install_conda' and try again."
  fi
  if command -v nvidia-smi &> /dev/null; then
    echo "Your nvidia-smi version is: $(nvidia-smi --version)"
  else
    echo "nvidia-smi is not installed."
  fi
  check_conda
  check_python

}

print_success_message() {
  title "Installation Complete"
  echo "------------------------------------------"
  echo "Transformer Lab is installed to:"
  echo "  ${TLAB_DIR}"
  echo "Your workspace is located at:"
  echo "  ${TLAB_DIR}/workspace"
  echo "Your conda environment is at:"
  echo "  ${ENV_DIR}"
  echo "You can run Transformer Lab with:"
  echo "  conda activate ${ENV_DIR}"
  echo "  cd ${TLAB_CODE_DIR}"
  echo "  ./run.sh"
  echo "------------------------------------------"
  echo
}

# Check if there are arguments to this script, and if so, run the appropriate function.
if [[ "$#" -eq 0 ]]; then
  title "Performing a full installation of Transformer Lab."
  download_transformer_lab
  install_conda
  create_conda_environment
  install_dependencies
  print_success_message
else
  for arg in "$@"
  do
    case $arg in
      download_transformer_lab)
        download_transformer_lab
        ;;
      install_conda)
        install_conda
        ;;
      create_conda_environment)
        create_conda_environment
        ;;
      install_dependencies)
        install_dependencies
        ;;
      doctor)
        doctor
        ;;
      list_installed_packages)
        list_installed_packages
        ;;
      list_environments)
        list_environments
        ;;
      *)
        # Print allowed arguments
        echo "Allowed arguments: [download_transformer_lab, install_conda, create_conda_environment, install_dependencies] or leave blank to perform a full installation."
        abort "❌ Unknown argument: $arg"
        ;;
    esac
  done
fi<|MERGE_RESOLUTION|>--- conflicted
+++ resolved
@@ -324,10 +324,6 @@
   # store if the machine has MacOS/NVIDIA graphics card
   HAS_GPU=false
 
-<<<<<<< HEAD
-  # store if the box has an nvidia graphics card
-=======
->>>>>>> f029a711
   if command -v nvidia-smi &> /dev/null; then
       # Check if nvidia-smi is available
       echo "nvidia-smi is available"
@@ -356,10 +352,7 @@
       if ! [ -e "$TLAB_CODE_DIR/requirements-uv.txt" ]; then
         cp "$RUN_DIR"/requirements-uv.txt "$TLAB_CODE_DIR"/requirements-uv.txt
       fi
-<<<<<<< HEAD
       PIP_WHEEL_FLAGS+=" --index https://download.pytorch.org/whl/cu128"
-=======
->>>>>>> f029a711
       uv pip install ${PIP_WHEEL_FLAGS} -r "$TLAB_CODE_DIR"/requirements-uv.txt
 
       # Install Flash Attention separately - it doesn't play well in requirements file
