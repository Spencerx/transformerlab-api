import os
import shutil
import aiosqlite
from sqlalchemy.ext.asyncio import create_async_engine, AsyncSession
from sqlalchemy.orm import sessionmaker

from transformerlab.db.constants import DATABASE_FILE_NAME, DATABASE_URL
from lab.dirs import get_workspace_dir
from transformerlab.shared.models import models
from transformerlab.services.experiment_init import (
    seed_default_experiments,
    cancel_in_progress_jobs,
)


# --- SQLAlchemy Async Engine ---
# This engine is the core entry point to the database.
# It is created once and can be imported elsewhere.
async_engine = create_async_engine(DATABASE_URL, echo=False)

# --- SQLAlchemy Async Session Factory ---
# This is a factory that creates new AsyncSession objects.
# You will import this into other files to get a session.
async_session = sessionmaker(
    bind=async_engine,
    class_=AsyncSession,
    expire_on_commit=False,
)


async def init():
    """
    Create the database, tables, and workspace folder if they don't exist.
    """
    global db
    # Migrate database from old location if necessary
    old_db_base = os.path.join(get_workspace_dir(), "llmlab.sqlite3")
    if os.path.exists(old_db_base):
        if not os.path.exists(DATABASE_FILE_NAME):
            for ext in ["", "-wal", "-shm"]:
                old_path = old_db_base + ext
                new_path = DATABASE_FILE_NAME + ext
                if os.path.exists(old_path):
                    shutil.copy2(old_path, new_path)
                    os.remove(old_path)
            print("Migrated database from workspace to parent directory")
        else:
            for ext in ["", "-wal", "-shm"]:
                old_path = old_db_base + ext
                if os.path.exists(old_path):
                    os.remove(old_path)
            print("Old database files removed (new database already exists)")
    os.makedirs(os.path.dirname(DATABASE_FILE_NAME), exist_ok=True)
    db = await aiosqlite.connect(DATABASE_FILE_NAME)
    await db.execute("PRAGMA journal_mode=WAL")
    await db.execute("PRAGMA synchronous=normal")
    await db.execute("PRAGMA busy_timeout = 30000")

    # Create the tables if they don't exist
    async with async_engine.begin() as conn:
        await conn.run_sync(models.Base.metadata.create_all)

    # Check if experiment_id column exists in workflow_runs table
    cursor = await db.execute("PRAGMA table_info(workflow_runs)")
    columns = await cursor.fetchall()
    has_experiment_id = any(column[1] == "experiment_id" for column in columns)

    if not has_experiment_id:
        # Add experiment_id column
        await db.execute("ALTER TABLE workflow_runs ADD COLUMN experiment_id INTEGER")

        # Update existing workflow runs with experiment_id from their workflows
        await db.execute("""
            UPDATE workflow_runs 
            SET experiment_id = (
                SELECT experiment_id 
                FROM workflows 
                WHERE workflows.id = workflow_runs.workflow_id
            )
        """)
        await db.commit()

    print("✅ Database initialized")

    print("✅ SEED DATA")
    # Note: Experiment seeding is now handled by filesystem-based experiments
    seed_default_experiments()

    # On startup, look for any jobs that are in the RUNNING state and set them to CANCELLED instead:
    # This is to handle the case where the server is restarted while a job is running.
    cancel_in_progress_jobs()
    # Run migrations
    await migrate_workflows_non_preserving()
    # await init_sql_model()

    return


<<<<<<< HEAD
=======
async def job_cancel_in_progress_jobs():
    """Cancel all jobs that are currently in RUNNING state using filesystem-based Job system."""    
    # Check if JOBS_DIR exists
    jobs_dir = get_jobs_dir()
    if not os.path.exists(jobs_dir):
        return
    
    # Iterate through all job directories
    for entry in os.listdir(jobs_dir):
        job_path = os.path.join(jobs_dir, entry)
        if os.path.isdir(job_path):
            try:
                job = Job.get(entry)
                if job.get_status() == "RUNNING":
                    job.update_status("CANCELLED")
                    print(f"Cancelled running job: {entry}")
            except Exception:
                # If we can't access the job, continue to the next one
                pass
    return


>>>>>>> 0a0f494e
async def migrate_workflows_non_preserving():
    """
    Migration function that renames workflows table as backup and creates new table
    based on current schema definition if experiment_id is not INTEGER type or config is not JSON type
    """

    try:
        # Check if workflows table exists
        cursor = await db.execute("SELECT name FROM sqlite_master WHERE type='table' AND name='workflows'")
        table_exists = await cursor.fetchone()
        await cursor.close()

        if not table_exists:
            print("Workflows table does not exist. Skipping non-preserving migration.")
            return

        # Check column types in the current workflows table
        cursor = await db.execute("PRAGMA table_info(workflows)")
        columns_info = await cursor.fetchall()
        await cursor.close()

        experiment_id_type = None
        config_type = None

        for column in columns_info:
            column_name = column[1]
            column_type = column[2].upper()

            if column_name == "experiment_id":
                experiment_id_type = column_type
            elif column_name == "config":
                config_type = column_type

        # Check if migration is needed based on column types
        needs_migration = False
        migration_reasons = []

        if experiment_id_type and experiment_id_type != "INTEGER":
            needs_migration = True
            migration_reasons.append(f"experiment_id column type is {experiment_id_type}, expected INTEGER")

        # SQLAlchemy JSON type maps to TEXT in SQLite, so we accept both
        if config_type and config_type not in ["JSON", "TEXT"]:
            needs_migration = True
            migration_reasons.append(
                f"config column type is {config_type}, expected JSON/TEXT (SQLAlchemy creates JSON as TEXT in SQLite)"
            )

        if not needs_migration:
            # print("Column types are correct. No migration needed.")
            return

        print("Migration needed due to:")
        for reason in migration_reasons:
            print(f"  - {reason}")

        # Check if backup table already exists and drop it
        cursor = await db.execute("SELECT name FROM sqlite_master WHERE type='table' AND name='workflows_backup'")
        backup_exists = await cursor.fetchone()
        await cursor.close()

        if backup_exists:
            await db.execute("DROP TABLE workflows_backup")

        # Rename current table as backup
        await db.execute("ALTER TABLE workflows RENAME TO workflows_backup")

        # Create new workflows table using SQLAlchemy schema
        async with async_engine.begin() as conn:
            await conn.run_sync(models.Base.metadata.create_all)

        await db.commit()
        print("Successfully created new workflows table with correct schema. Old table saved as workflows_backup.")

    except Exception as e:
        print(f"Failed to perform non-preserving migration: {e}")
        raise e


async def close():
    await db.close()
    await async_engine.dispose()
    print("✅ Database closed")
    return<|MERGE_RESOLUTION|>--- conflicted
+++ resolved
@@ -95,32 +95,6 @@
 
     return
 
-
-<<<<<<< HEAD
-=======
-async def job_cancel_in_progress_jobs():
-    """Cancel all jobs that are currently in RUNNING state using filesystem-based Job system."""    
-    # Check if JOBS_DIR exists
-    jobs_dir = get_jobs_dir()
-    if not os.path.exists(jobs_dir):
-        return
-    
-    # Iterate through all job directories
-    for entry in os.listdir(jobs_dir):
-        job_path = os.path.join(jobs_dir, entry)
-        if os.path.isdir(job_path):
-            try:
-                job = Job.get(entry)
-                if job.get_status() == "RUNNING":
-                    job.update_status("CANCELLED")
-                    print(f"Cancelled running job: {entry}")
-            except Exception:
-                # If we can't access the job, continue to the next one
-                pass
-    return
-
-
->>>>>>> 0a0f494e
 async def migrate_workflows_non_preserving():
     """
     Migration function that renames workflows table as backup and creates new table
