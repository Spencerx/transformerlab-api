--- conflicted
+++ resolved
@@ -1,18 +1,8 @@
 import os
-<<<<<<< HEAD
 import random
 import torch
 
 from datasets import Dataset
-=======
-import sqlite3
-import time
-import requests
-import random
-
-import torch
-from datasets import load_dataset, Dataset
->>>>>>> c1423c51
 from sentence_transformers import (
     SentenceTransformer,
     SentenceTransformerTrainer,
@@ -20,11 +10,6 @@
 )
 from sentence_transformers.evaluation import InformationRetrievalEvaluator, SequentialEvaluator
 from sentence_transformers.util import cos_sim
-<<<<<<< HEAD
-=======
-from transformers import TrainerCallback
-from werkzeug.utils import secure_filename
->>>>>>> c1423c51
 
 # Import the trainer SDK
 from transformerlab.sdk.v1.train import tlab_trainer
@@ -59,6 +44,7 @@
     except AttributeError:
         raise ValueError(f"Loss function '{loss_name}' is not available in sentence_transformers.losses.")
 
+
 def add_noise(sentence):
     """Randomly removes some words to create a noised version."""
     words = sentence.split()
@@ -69,13 +55,14 @@
     noised_words = [w for i, w in enumerate(words) if i not in indices_to_remove]
     return " ".join(noised_words)
 
-def load_dataset_column(dataset, column_name = "context"):
+
+def load_dataset_column(dataset, column_name="context"):
     """Load a specific column from a dataset and return the sentences as a list."""
-    
+
     # Check if column exists
     if column_name not in dataset.column_names:
         raise ValueError(f"Column '{column_name}' not found in dataset. Available columns: {dataset.column_names}")
-    
+
     sentences = dataset[column_name]
     print(f"Loaded {len(sentences)} sentences from column '{column_name}'.")
     return sentences
@@ -83,10 +70,10 @@
 
 def prepare_training_data(sentences):
     data_pairs = [
-        {"noised_text": add_noise(s), "original_text": s}
-        for s in sentences if isinstance(s, str) and len(s) > 0
+        {"noised_text": add_noise(s), "original_text": s} for s in sentences if isinstance(s, str) and len(s) > 0
     ]
     return Dataset.from_list(data_pairs)
+
 
 def add_noise(sentence):
     """Randomly removes some words to create a noised version."""
@@ -163,7 +150,6 @@
     ],
 }
 
-<<<<<<< HEAD
 
 @tlab_trainer.job_wrapper()
 def train_embedding_model():
@@ -214,48 +200,6 @@
             f"Loss function '{user_loss_function}' is not allowed for dataset type '{user_dataset_type}'. "
             f"Allowed loss functions: {allowed}"
         )
-=======
-# --- Main Plugin Code ---
-
-WORKSPACE_DIR = os.getenv("_TFL_WORKSPACE_DIR")
-
-print(f"Workspace directory: {WORKSPACE_DIR}")
-
-db = sqlite3.connect(f"{WORKSPACE_DIR}/llmlab.sqlite3")
-db.row_factory = sqlite3.Row  # so we can access columns by name
-
-parser = argparse.ArgumentParser()
-parser.add_argument("--input_file", type=str)
-args, unknown = parser.parse_known_args()
-
-print("Arguments:")
-print(args)
-
-with open(args.input_file) as f:
-    input_config = json.load(f)
-
-config = input_config["config"]
-print("Input config:")
-print(json.dumps(config, indent=2))
-
-model_id = config.get("embedding_model", "BAAI/bge-base-en-v1.5")  # Default embedding model
-model_file_path = config.get("embedding_model_file_path", None)
-if model_file_path or model_file_path != "":
-    model_id = model_file_path
-    print(f"Using model file path: {model_file_path} as the primary model.")
-dataset_id = config.get("dataset_name", "sentence-transformers/all-nli")
-job_id = config["job_id"]
-
-# Set final model name from model_id, template_name, and job_id
-template_name = config.get("template_name", "Fine-tune-embed-" + time.strftime("%Y%m%d-%H%M%S"))
-# model_id_output = model_id.replace("/", "~~~")
-model_id_output = secure_filename(model_id)
-final_model_name = f"{model_id_output}_{template_name}_{job_id}"
-
-# Define OUTPUT_DIR using final model name
-OUTPUT_DIR = os.path.join(WORKSPACE_DIR, "models", final_model_name)
-os.makedirs(OUTPUT_DIR, exist_ok=True)
->>>>>>> c1423c51
 
     # Get user-selected loss modifier
     loss_modifier_name = tlab_trainer.params.loss_modifier_name
@@ -270,7 +214,6 @@
     if user_dataset_type != "single sentences":
         normalized_dataset = normalize_dataset_columns(full_dataset, user_dataset_type)
     else:
-<<<<<<< HEAD
         sentences = load_dataset_column(full_dataset, tlab_trainer.params.text_column_name)
         normalized_dataset = prepare_training_data(sentences)
 
@@ -300,48 +243,6 @@
 
     # Load the model
     print(f"Loading Sentence Transformer model {model_id}")
-=======
-        full_dataset = load_dataset(path=dataset_target, name=config_name, split="train", trust_remote_code=True)
-except Exception as e:
-    job.set_job_completion_status("failed", "Failed to load dataset")
-    raise e
-
-if max_samples > 0 and max_samples < len(full_dataset):
-    full_dataset = full_dataset.select(range(max_samples))
-
-# Normalize dataset columns according to the dataset type.
-if user_dataset_type != "single sentences":
-    normalized_dataset = normalize_dataset_columns(full_dataset, user_dataset_type)
-else:
-    sentences = load_dataset_column(full_dataset, config.get("text_column_name", "context"))
-    normalized_dataset = prepare_training_data(sentences)
-
-
-# Prepare an IR evaluator if the normalized dataset has "id", "anchor", and "positive"
-evaluator = None
-has_evaluator = False
-if all(col in normalized_dataset.column_names for col in ["id", "anchor", "positive"]):
-    corpus = dict(zip(normalized_dataset["id"], normalized_dataset["positive"]))
-    queries = dict(zip(normalized_dataset["id"], normalized_dataset["anchor"]))
-    relevant_docs = {q_id: [q_id] for q_id in queries}
-    matryoshka_evaluators = []
-    for dim in matryoshka_dims:
-        ir_eval = InformationRetrievalEvaluator(
-            queries=queries,
-            corpus=corpus,
-            relevant_docs=relevant_docs,
-            name=f"dim_{dim}",
-            truncate_dim=dim,
-            score_functions={"cosine": cos_sim},
-        )
-        matryoshka_evaluators.append(ir_eval)
-    if matryoshka_evaluators:
-        evaluator = SequentialEvaluator(matryoshka_evaluators)
-        has_evaluator = True
-
-print(f"Loading Sentence Transformer model {model_id}")
-try:
->>>>>>> c1423c51
     model = SentenceTransformer(
         model_id, device=("cuda" if torch.cuda.is_available() else "cpu"), local_files_only=os.path.exists(model_id)
     )
