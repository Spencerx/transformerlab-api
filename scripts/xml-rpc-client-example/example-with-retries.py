--- conflicted
+++ resolved
@@ -3,10 +3,6 @@
 import socket
 import http.client
 import logging
-<<<<<<< HEAD
-# from functools import wraps
-=======
->>>>>>> c72b8c97
 
 # Set up logging
 logging.basicConfig(level=logging.INFO, format="%(asctime)s - %(levelname)s - %(message)s")
