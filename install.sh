#!/bin/bash
set -eu

ENV_NAME="transformerlab"
TLAB_DIR="$HOME/.transformerlab"
TLAB_CODE_DIR="${TLAB_DIR}/src"

MINICONDA_ROOT=${TLAB_DIR}/miniconda3
CONDA_BIN=${MINICONDA_ROOT}/bin/conda
ENV_DIR=${TLAB_DIR}/envs/${ENV_NAME}

##############################
# Helper Functions
##############################

err_report() {
  echo "Error on line $1"
}

trap 'err_report $LINENO' ERR

abort() {
  printf "%s\n" "$@" >&2
  exit 1
}

if [[ -t 1 ]]
then
  tty_escape() { printf "\033[%sm" "$1"; }
else
  tty_escape() { :; }
fi
tty_mkbold() { tty_escape "1;$1"; }
tty_underline="$(tty_escape "4;39")"
tty_blue="$(tty_mkbold 34)"
tty_red="$(tty_mkbold 31)"
tty_bold="$(tty_mkbold 39)"
tty_reset="$(tty_escape 0)"

shell_join() {
  local arg
  printf "%s" "$1"
  shift
  for arg in "$@"
  do
    printf " "
    printf "%s" "${arg// /\ }"
  done
}

chomp() {
  printf "%s" "${1/"$'\n'"/}"
}

ohai() {
  printf "${tty_blue}==>${tty_bold} %s${tty_reset}\n" "$(shell_join "$@")"
}

warn() {
  printf "${tty_red}Warning${tty_reset}: %s\n" "$(chomp "$1")" >&2
}

title() {
  echo ""
  printf "${tty_blue}#########################################################################${tty_reset}\n"
  printf "${tty_blue}#### ${tty_bold} %s${tty_reset}\n" "$(shell_join "$@")"
  printf "${tty_blue}#########################################################################${tty_reset}\n"
}

check_conda() {
  if ! command -v "${CONDA_BIN}" &> /dev/null; then
    abort "❌ Conda is not installed at ${MINICONDA_ROOT}. Please install Conda using 'install.sh install_conda' and try again."
  else
    ohai "✅ Conda is installed at ${MINICONDA_ROOT}."
  fi
}

check_python() {
  if ! command -v python &> /dev/null; then
    abort "❌ Python is not installed as 'python'. Please install Python and try again or it could be installed as 'python3'"
  else
    # store python version in variable:
    PYTHON_VERSION=$(python --version)
    ohai "✅ Python is installed: $PYTHON_VERSION"
  fi
}

# First check OS.
OS="$(uname)"
if [[ "${OS}" == "Linux" ]]
then
  TLAB_ON_LINUX=1
elif [[ "${OS}" == "Darwin" ]]
then
<<<<<<< HEAD
  TFL_ON_MACOS=1
elif [[ "${OS}" == "MINGW64_NT-10.0-19045" ]]
then
  TFL_ON_WINDOWS=1
=======
  TLAB_ON_MACOS=1
>>>>>>> d8d3b5ba
else
  abort "Transformer Lab is only supported on macOS and Linux, you are running ${OS}."
fi


##############################
## Step 1: Download Transformer Lab
## and  place it in the ~/.transformerlab/src directory.
##############################

download_transformer_lab() {
  title "Step 1: Download the latest release of Transformer Lab"

  # Figure out the path to the lastest release of Transformer Lab
  LATEST_RELEASE_VERSION=$(curl -Ls -o /dev/null -w %{url_effective} https://github.com/transformerlab/transformerlab-api/releases/latest)
  LATEST_RELEASE_VERSION=$(basename "$LATEST_RELEASE_VERSION")
  LATEST_RELEASE_VERSION_WITHOUT_V=$(echo "$LATEST_RELEASE_VERSION" | sed 's/v//g')
  echo "Latest Release on Github: $LATEST_RELEASE_VERSION"
  TLAB_URL="https://github.com/transformerlab/transformerlab-api/archive/refs/tags/${LATEST_RELEASE_VERSION}.zip"
  echo "Download Location: $TLAB_URL"

  # If the user has not installed Transformer Lab, then we should install it.
  ohai "Installing Transformer Lab ${LATEST_RELEASE_VERSION}..."
  # Fetch the latest version of Transformer Lab from GitHub:
  mkdir -p "${TLAB_DIR}"
  curl -L "${TLAB_URL}" -o "${TLAB_DIR}/transformerlab.zip"
  NEW_DIRECTORY_NAME="transformerlab-api-${LATEST_RELEASE_VERSION_WITHOUT_V}"
  rm -rf "${TLAB_DIR}/${NEW_DIRECTORY_NAME}"
  rm -rf "${TLAB_CODE_DIR}"
  unzip -o "${TLAB_DIR}/transformerlab.zip" -d "${TLAB_DIR}"
  mv "${TLAB_DIR}/${NEW_DIRECTORY_NAME}" "${TLAB_CODE_DIR}"
  rm "${TLAB_DIR}/transformerlab.zip"
  # Create a file called LATEST_VERSION that contains the latest version of Transformer Lab.
  echo "${LATEST_RELEASE_VERSION}" > "${TLAB_CODE_DIR}/LATEST_VERSION"
}

##############################
## Step 2: Install Conda
##############################

install_conda() {
  title "Step 2: Install Conda"

  # check if conda already exists:
  if ! command -v "${CONDA_BIN}" &> /dev/null; then
    echo "Conda is not installed at ${MINICONDA_ROOT}."
    OS=$(uname -s)
    ARCH=$(uname -m)

    # Mac/Linux run an sh file. Windows is an exe.
    INSTALLER_FILE_EXTENSION="sh"

    if [ "$OS" == "Darwin" ]; then
        OS="MacOSX"

    # This won't work on Windows because windows installer is an exe
    elif [ "$TFL_ON_WINDOWS" == "1" ]; then
        OS="Windows"
        INSTALLER_FILE_EXTENSION="exe"
    fi

<<<<<<< HEAD
    MINICONDA_URL="https://repo.anaconda.com/miniconda/Miniconda3-latest-$OS-$ARCH.$INSTALLER_FILE_EXTENSION"
    
    if ! command -v conda &> /dev/null; then
        echo Conda is not installed.

        # download and install conda (headless/silent)
        echo Downloading "$MINICONDA_URL"

        $ TODO: Refactor so you dont need the if statement
        if [ "$OS" == "Windows" ]; then
            curl -o miniconda.exe "$MINICONDA_URL" && start miniconda.exe /D="$HOME/$MINICONDA_DIRNAME" /S && rm miniconda.exe
        else
            curl -o miniconda_installer.sh "$MINICONDA_URL" && bash miniconda_installer.sh -b -p "$HOME/$MINICONDA_DIRNAME" && rm miniconda_installer.sh
        fi

        # Install conda to bash and zsh
        # $HOME/$MINICONDA_DIRNAME/bin/conda init bash
        # if [ -n "$(command -v zsh)" ]; then
        #     $HOME/$MINICONDA_DIRNAME/bin/conda init zsh
        # fi
    fi
=======
    MINICONDA_URL="https://repo.anaconda.com/miniconda/Miniconda3-latest-$OS-$ARCH.sh"
    echo Downloading "$MINICONDA_URL"

    curl -o miniconda_installer.sh "$MINICONDA_URL" && bash miniconda_installer.sh -b -p "$MINICONDA_ROOT" && rm miniconda_installer.sh
    # Install conda to bash and zsh. We keep these commented out
    # to avoid adding our conda to the user's shell as the default.
    # $MINICONDA_ROOT/bin/conda init bash
    # if [ -n "$(command -v zsh)" ]; then
    #     $MINICONDA_ROOT/bin/conda init zsh
    # fi
>>>>>>> d8d3b5ba
  else
      ohai "Conda is installed at ${MINICONDA_ROOT}, we do not need to install it"
  fi

  # Enable conda in shell
  eval "$(${CONDA_BIN} shell.bash hook)"

  check_conda
}

##############################
## Step 3: Create the Conda Environment
##############################

create_conda_environment() {
  title "Step 3: Create the Conda Environment"

  # # Check if conda activate file exists:
  # if [ ! -f "$MINICONDA_ROOT/bin/activate" ]; then
  #     echo "Conda is installed but it's not stored in $$MINICONDA_ROOT"
  #     CONDA_BASE=$(conda info --base)
  #     echo "Conda is installed here: $CONDA_BASE"
  #     source $CONDA_BASE/etc/profile.d/conda.sh
  # else
  #     # activate the conda base env
  #     source $MINICONDA_ROOT/etc/profile.d/conda.sh
  # fi

  check_conda

  eval "$(${CONDA_BIN} shell.bash hook)"

  conda info --envs

  # Create the conda environment for Transformer Lab
  if { conda env list | grep "$ENV_DIR"; } >/dev/null 2>&1; then
      echo "✅ Conda environment $ENV_DIR already exists."
  else
      echo conda create -y -n "$ENV_DIR" python=3.11
      conda create -y -k --prefix "$ENV_DIR" python=3.11
  fi

  # Activate the newly created environment
  echo conda activate "$ENV_DIR"
  conda activate "$ENV_DIR"

  # # Check if the conda environment is activated:
  # if [[ "$CONDA_DEFAULT_ENV" == "$ENV_DIR" ]]; then
  #   ohai "✅ Conda environment is activated."
  # else
  #   abort "❌ Conda environment is not activated. Please run 'conda activate $ENV_DIR' and try again."
  # fi
}

##############################
## Step 4: Install Dependencies
##############################

install_dependencies() {
  title "Step 4: Install Dependencies"

  eval "$(${CONDA_BIN} shell.bash hook)"
  conda activate "$ENV_DIR"

  check_python

  # store if the box has an nvidia graphics card
  HAS_GPU=false
  if command -v nvidia-smi &> /dev/null; then
      # Check if nvidia-smi is available
      echo "nvidia-smi is available"
      GPU_INFO=$(nvidia-smi --query-gpu=name --format=csv,noheader,nounits) || echo "Issue with NVIDIA SMI"
      echo "$GPU_INFO"
      if [ -n "$GPU_INFO" ]; then
          echo "NVIDIA GPU detected: $GPU_INFO"
          HAS_GPU=true 
      else
          echo "Nvidia SMI exists, No NVIDIA GPU detected. Perhaps you need to re-install NVIDIA drivers."
      fi
  fi

  echo "HAS_GPU=$HAS_GPU"

  if [ "$HAS_GPU" = true ] ; then
      echo "Your computer has a GPU; installing cuda:"
      conda install -y cuda -c nvidia/label/cuda-12.1.1

      echo "Installing requirements:"
      # Install the python requirements
      pip install --upgrade -r "$TLAB_CODE_DIR"/requirements.txt
  else
      echo "No NVIDIA GPU detected drivers detected. Install NVIDIA drivers to enable GPU support."
      echo "https://docs.nvidia.com/cuda/cuda-installation-guide-linux/index.html#pre-installation-actions"
      echo "Installing Tranformer Lab requirements without GPU support"

      pip install --upgrade -r "$TLAB_CODE_DIR"/requirements-no-gpu.txt
  fi

  # Check if the uvicorn command works:
  if ! command -v uvicorn &> /dev/null; then
    abort "❌ Uvicorn is not installed. This usually means that the installation of dependencies failed."
  else
    ohai "✅ Uvicorn is installed."
  fi
}

list_installed_packages() {
  eval "$(${CONDA_BIN} shell.bash hook)"
  conda activate ${ENV_DIR}
  pip list --format json
}

list_environments() {
  eval "$(${CONDA_BIN} shell.bash hook)"
  conda env list
}

doctor() {
  title "Doctor"
  ohai "Checking if everything is installed correctly."
  echo "Your machine is: $OS"
  echo "Your shell is: $SHELL"

  
  if command -v "${CONDA_BIN}" &> /dev/null; then
    echo "Your conda version is: $(${CONDA_BIN} --version)" || echo "Issue with conda"
    echo "Conda is seen in path at at: $(which conda)" || echo "Conda is not in your path"
  else
    echo "Conda is not installed at ${MINICONDA_ROOT}. Please install Conda using 'install.sh install_conda' and try again."
  fi
  if command -v nvidia-smi &> /dev/null; then
    echo "Your nvidia-smi version is: $(nvidia-smi --version)"
  else
    echo "nvidia-smi is not installed."
  fi
  check_conda
  check_python

}

print_success_message() {
  title "Installation Complete"
  echo "------------------------------------------"
  echo "Transformer Lab is installed to:"
  echo "  ${TLAB_DIR}"
  echo "Your workspace is located at:"
  echo "  ${TLAB_DIR}/workspace"
  echo "Your conda environment is at:"
  echo "  ${ENV_DIR}"
  echo "You can run Transformer Lab with:"
  echo "  conda activate ${ENV_DIR}"
  echo "  ${TLAB_DIR}/src/run.sh"
  echo "------------------------------------------"
  echo
}

# Check if there are arguments to this script, and if so, run the appropriate function.
if [[ "$#" -eq 0 ]]; then
  title "Performing a full installation of Transformer Lab."
  download_transformer_lab
  install_conda
  create_conda_environment
  install_dependencies
  print_success_message
else
  for arg in "$@"
  do
    case $arg in
      download_transformer_lab)
        download_transformer_lab
        ;;
      install_conda)
        install_conda
        ;;
      create_conda_environment)
        create_conda_environment
        ;;
      install_dependencies)
        install_dependencies
        ;;
      doctor)
        doctor
        ;;
      list_installed_packages)
        list_installed_packages
        ;;
      list_environments)
        list_environments
        ;;
      *)
        # Print allowed arguments
        echo "Allowed arguments: [download_transformer_lab, install_conda, create_conda_environment, install_dependencies] or leave blank to perform a full installation."
        abort "❌ Unknown argument: $arg"
        ;;
    esac
  done
fi<|MERGE_RESOLUTION|>--- conflicted
+++ resolved
@@ -92,14 +92,10 @@
   TLAB_ON_LINUX=1
 elif [[ "${OS}" == "Darwin" ]]
 then
-<<<<<<< HEAD
   TFL_ON_MACOS=1
 elif [[ "${OS}" == "MINGW64_NT-10.0-19045" ]]
 then
   TFL_ON_WINDOWS=1
-=======
-  TLAB_ON_MACOS=1
->>>>>>> d8d3b5ba
 else
   abort "Transformer Lab is only supported on macOS and Linux, you are running ${OS}."
 fi
@@ -161,7 +157,6 @@
         INSTALLER_FILE_EXTENSION="exe"
     fi
 
-<<<<<<< HEAD
     MINICONDA_URL="https://repo.anaconda.com/miniconda/Miniconda3-latest-$OS-$ARCH.$INSTALLER_FILE_EXTENSION"
     
     if ! command -v conda &> /dev/null; then
@@ -169,23 +164,6 @@
 
         # download and install conda (headless/silent)
         echo Downloading "$MINICONDA_URL"
-
-        $ TODO: Refactor so you dont need the if statement
-        if [ "$OS" == "Windows" ]; then
-            curl -o miniconda.exe "$MINICONDA_URL" && start miniconda.exe /D="$HOME/$MINICONDA_DIRNAME" /S && rm miniconda.exe
-        else
-            curl -o miniconda_installer.sh "$MINICONDA_URL" && bash miniconda_installer.sh -b -p "$HOME/$MINICONDA_DIRNAME" && rm miniconda_installer.sh
-        fi
-
-        # Install conda to bash and zsh
-        # $HOME/$MINICONDA_DIRNAME/bin/conda init bash
-        # if [ -n "$(command -v zsh)" ]; then
-        #     $HOME/$MINICONDA_DIRNAME/bin/conda init zsh
-        # fi
-    fi
-=======
-    MINICONDA_URL="https://repo.anaconda.com/miniconda/Miniconda3-latest-$OS-$ARCH.sh"
-    echo Downloading "$MINICONDA_URL"
 
     curl -o miniconda_installer.sh "$MINICONDA_URL" && bash miniconda_installer.sh -b -p "$MINICONDA_ROOT" && rm miniconda_installer.sh
     # Install conda to bash and zsh. We keep these commented out
@@ -194,7 +172,6 @@
     # if [ -n "$(command -v zsh)" ]; then
     #     $MINICONDA_ROOT/bin/conda init zsh
     # fi
->>>>>>> d8d3b5ba
   else
       ohai "Conda is installed at ${MINICONDA_ROOT}, we do not need to install it"
   fi
