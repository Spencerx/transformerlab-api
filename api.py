--- conflicted
+++ resolved
@@ -83,13 +83,8 @@
 # used internally to set constants that are shared between separate processes. They are not meant to be
 # to be overriden by the user.
 os.environ["_TFL_SOURCE_CODE_DIR"] = dirs.TFL_SOURCE_CODE_DIR
-<<<<<<< HEAD
 # The temporary image directory for transformerlab (default; per-request overrides computed in routes)
 temp_image_dir = os.path.join(get_workspace_dir(), "temp", "images")
-=======
-# The temporary image directory for transformerlab
-temp_image_dir = os.path.join(WORKSPACE_DIR, "temp", "images")
->>>>>>> 679207cc
 os.environ["TLAB_TEMP_IMAGE_DIR"] = str(temp_image_dir)
 
 from transformerlab.routers.job_sdk import get_xmlrpc_router, get_trainer_xmlrpc_router  # noqa: E402
