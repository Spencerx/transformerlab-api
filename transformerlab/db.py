import itertools
import json
import os
import sqlite3

import aiosqlite

# from sqlalchemy import create_engine
from sqlalchemy.ext.asyncio import create_async_engine, AsyncSession
from sqlalchemy.orm import sessionmaker

# Make sure SQLAlchemy is installed using pip install sqlalchemy[asyncio] as
# described here https://docs.sqlalchemy.org/en/20/orm/extensions/asyncio.html

from transformerlab.shared import dirs
from transformerlab.shared.models import models  # noqa: F401

db = None
DATABASE_FILE_NAME = f"{dirs.WORKSPACE_DIR}/llmlab.sqlite3"
DATABASE_URL = f"sqlite+aiosqlite:///{DATABASE_FILE_NAME}"

# Create SQLAlchemy engines
# engine = create_engine(DATABASE_URL, echo=True)
async_engine = create_async_engine(DATABASE_URL, echo=False)

# Create a configured "Session" class
async_session = sessionmaker(async_engine, expire_on_commit=False, class_=AsyncSession)


async def init():
    """
    Create the database, tables, and workspace folder if they don't exist.
    """
    global db
    os.makedirs(os.path.dirname(DATABASE_FILE_NAME), exist_ok=True)
    db = await aiosqlite.connect(DATABASE_FILE_NAME)
    await db.execute("PRAGMA journal_mode=WAL")
    await db.execute("PRAGMA synchronous=normal")
<<<<<<< HEAD
    await db.execute("PRAGMA busy_timeout = 5000")
=======
    await db.execute("PRAGMA busy_timeout=5000")

    global db_sync
    db_sync = sqlite3.connect(DATABASE_FILE_NAME, isolation_level=None)
    db_sync.execute("PRAGMA journal_mode=WAL")
    db_sync.execute("PRAGMA synchronous=normal")
    db_sync.execute("PRAGMA busy_timeout = 5000")

>>>>>>> 1bc63c70

    # Create the tables if they don't exist
    async with async_engine.begin() as conn:
        await conn.run_sync(models.Base.metadata.create_all)

    print("✅ Database initialized")

    print("✅ SEED DATA")
    await db.execute("INSERT OR IGNORE INTO experiment(name, config) VALUES (?, ?)", ("alpha", "{}"))
    await db.execute("INSERT OR IGNORE INTO experiment(name, config) VALUES (?, ?)", ("beta", "{}"))
    await db.execute("INSERT OR IGNORE INTO experiment(name, config) VALUES (?, ?)", ("gamma", "{}"))
    await db.commit()

    # On startup, look for any jobs that are in the RUNNING state and set them to CANCELLED instead:
    # This is to handle the case where the server is restarted while a job is running.
    await job_cancel_in_progress_jobs()
    # await init_sql_model()

    return


def get_sync_db_connection():
    global DATABASE_FILE_NAME
    db_sync = sqlite3.connect(DATABASE_FILE_NAME, isolation_level=None)
    db_sync.execute("PRAGMA journal_mode=WAL")
    db_sync.execute("PRAGMA synchronous=normal")
    db_sync.execute("PRAGMA busy_timeout = 5000")
    return db_sync


async def close():
    await db.close()
    await async_engine.dispose()
    print("✅ Database closed")
    return


# async def init_sql_model():
#     """
#     Initialize the database using SQLModel.
#     """
#     async with async_engine.begin() as conn:
#         await conn.run_sync(SQLModel.metadata.create_all)
#     print("✅ SQLModel Database initialized")


###############
# DATASETS MODEL
###############


async def get_dataset(dataset_id):
    cursor = await db.execute("SELECT * FROM dataset WHERE dataset_id = ?", (dataset_id,))
    row = await cursor.fetchone()

    # Make sure the dataset exists before formatting repsonse
    if row is None:
        return None

    # convert to json
    desc = cursor.description
    column_names = [col[0] for col in desc]
    row = dict(itertools.zip_longest(column_names, row))
    if "json_data" in row and row["json_data"]:
        row["json_data"] = json.loads(row["json_data"])

    await cursor.close()
    return row


async def get_datasets():
    cursor = await db.execute("SELECT rowid, * FROM dataset")
    rows = await cursor.fetchall()

    # convert to json:
    desc = cursor.description
    column_names = [col[0] for col in desc]
    data = [dict(itertools.zip_longest(column_names, row)) for row in rows]
    await cursor.close()

    return data


async def get_generated_datasets():
    # Get all datasets that have the value `generated` as True in the json_data column
    cursor = await db.execute("SELECT rowid, * FROM dataset WHERE json_extract(json_data, '$.generated') = true")
    rows = await cursor.fetchall()

    # convert to json:
    desc = cursor.description
    column_names = [col[0] for col in desc]
    data = [dict(itertools.zip_longest(column_names, row)) for row in rows]
    await cursor.close()

    return data


async def create_huggingface_dataset(dataset_id, description, size, json_data):
    await db.execute(
        """
        INSERT INTO dataset (dataset_id, location, description, size, json_data)
        VALUES (?, ?, ?, ?, json(?))
        """,
        (dataset_id, "huggingfacehub", description, size, json.dumps(json_data)),
    )
    await db.commit()


async def create_local_dataset(dataset_id, json_data=None):
    if json_data is None:
        await db.execute(
            """
            INSERT INTO dataset (dataset_id, location, description, size, json_data)
            VALUES (?, ?, ?, ?, json(?))
            """,
            (dataset_id, "local", "", -1, "{}"),
        )
    else:
        await db.execute(
            """
            INSERT INTO dataset (dataset_id, location, description, size, json_data)
            VALUES (?, ?, ?, ?, json(?))
            """,
            (dataset_id, "local", "", -1, json.dumps(json_data)),
        )
    await db.commit()


async def delete_dataset(dataset_id):
    await db.execute("DELETE FROM dataset WHERE dataset_id = ?", (dataset_id,))
    await db.commit()


###############
# MODELS MODEL
###############


async def model_local_list():
    cursor = await db.execute("SELECT rowid, * FROM model")
    rows = await cursor.fetchall()

    # Convert to JSON
    desc = cursor.description
    column_names = [col[0] for col in desc]
    data = [dict(itertools.zip_longest(column_names, row)) for row in rows]
    await cursor.close()

    # convert json_data column from JSON to Python object
    for row in data:
        row["json_data"] = json.loads(row["json_data"])

    return data


async def model_local_count():
    cursor = await db.execute("SELECT COUNT(*) FROM model")
    row = await cursor.fetchone()
    await cursor.close()

    return row[0]


async def model_local_create(model_id, name, json_data):
    json_data = json.dumps(obj=json_data)

    await db.execute(
        "INSERT OR REPLACE INTO model(model_id, name, json_data) VALUES (?, ?,?)", (model_id, name, json_data)
    )

    await db.commit()


async def model_local_get(model_id):
    cursor = await db.execute("SELECT rowid, * FROM model WHERE model_id = ?", (model_id,))
    row = await cursor.fetchone()

    # Returns None if the model_id isn't in the database
    if row is None:
        return None

    # Map column names to row data
    desc = cursor.description
    column_names = [col[0] for col in desc]
    row = dict(itertools.zip_longest(column_names, row))
    await cursor.close()

    # convert json_data column from JSON to Python object
    row["json_data"] = json.loads(row["json_data"])

    return row


async def model_local_delete(model_id):
    await db.execute("DELETE FROM model WHERE model_id = ?", (model_id,))
    await db.commit()


###############
# GENERIC JOBS MODEL
###############

# Allowed job types:
ALLOWED_JOB_TYPES = ["TRAIN", "EXPORT_MODEL", "DOWNLOAD_MODEL", "LOAD_MODEL", "TASK", "EVAL", "UNDEFINED", "GENERATE"]


async def job_create(type, status, job_data="{}", experiment_id=""):
    # check if type is allowed
    if type not in ALLOWED_JOB_TYPES:
        raise ValueError(f"Job type {type} is not allowed")
    row = await db.execute_insert(
        "INSERT INTO job(type, status, experiment_id, job_data) VALUES (?, ?, ?, json(?))",
        (type, status, experiment_id, job_data),
    )
    await db.commit()  # is this necessary?
    return row[0]


def job_create_sync(type, status, job_data="{}", experiment_id=""):
    """
    Synchronous version of job_create function for use with XML-RPC.
    """
    db_sync = None
    cursor = None
    try:
        global DATABASE_FILE_NAME
        # check if type is allowed
        if type not in ALLOWED_JOB_TYPES:
            raise ValueError(f"Job type {type} is not allowed")

        # Use SQLite directly in synchronous mode
        db_sync = get_sync_db_connection()

        cursor = db_sync.cursor()

        # Execute insert
        cursor.execute(
            "INSERT INTO job(type, status, experiment_id, job_data) VALUES (?, ?, ?, json(?))",
            (type, status, experiment_id, job_data),
        )

        # Get the row ID
        row_id = cursor.lastrowid

        # Commit and close
        db_sync.commit()
        cursor.close()

        return row_id
    except Exception as e:
        print("Error creating job: " + str(e))
        return None
    finally:
        if cursor:
            cursor.close()
        if db_sync:
            db_sync.close()


async def jobs_get_all(type="", status=""):
    base_query = "SELECT * FROM job"
    if type != "":
        base_query += " WHERE type = ?"
    else:
        base_query += " WHERE ? != 'x'"

    if status != "":
        base_query += " AND status = ?"
    else:
        base_query += " AND ? != 'x'"

    base_query += " AND status != 'DELETED' ORDER BY created_at DESC"

    cursor = await db.execute(base_query, (type, status))
    rows = await cursor.fetchall()

    # Add column names to output
    desc = cursor.description
    column_names = [col[0] for col in desc]
    data = [dict(itertools.zip_longest(column_names, row)) for row in rows]
    await cursor.close()

    # for each row in data, convert the job_data
    # column from JSON to a Python object
    for i in range(len(data)):
        data[i]["job_data"] = json.loads(data[i]["job_data"])

    return data


async def jobs_get_all_by_experiment_and_type(experiment_id, job_type):
    cursor = await db.execute(
        "SELECT * FROM job \
        WHERE experiment_id = ? \
        AND type = ? \
        AND status != 'DELETED' \
        ORDER BY created_at DESC",
        (experiment_id, job_type),
    )
    rows = await cursor.fetchall()

    # Add column names to output
    desc = cursor.description
    column_names = [col[0] for col in desc]
    data = [dict(itertools.zip_longest(column_names, row)) for row in rows]
    await cursor.close()

    # for each row in data, convert the job_data
    # column from JSON to a Python object
    for row in data:
        row["job_data"] = json.loads(row["job_data"])

    return data


async def job_get_status(job_id):
    cursor = await db.execute("SELECT status FROM job WHERE id = ?", (job_id,))
    row = await cursor.fetchone()
    await cursor.close()
    return row[0]


async def job_get_error_msg(job_id):
    cursor = await db.execute("SELECT job_data FROM job WHERE id = ?", (job_id,))
    row = await cursor.fetchone()
    await cursor.close()
    job_data = json.loads(row[0])
    return job_data.get("error_msg", None)


async def job_get(job_id):
    cursor = await db.execute("SELECT * FROM job WHERE id = ?", (job_id,))
    row = await cursor.fetchone()

    # if no results, return None
    if row is None:
        return None

    # convert to json:
    desc = cursor.description
    column_names = [col[0] for col in desc]
    row = dict(itertools.zip_longest(column_names, row))
    await cursor.close()

    row["job_data"] = json.loads(row["job_data"])
    return row


async def job_count_running():
    cursor = await db.execute("SELECT COUNT(*) FROM job WHERE status = 'RUNNING'")
    row = await cursor.fetchone()
    await cursor.close()
    return row[0]


async def jobs_get_next_queued_job():
    cursor = await db.execute("SELECT * FROM job WHERE status = 'QUEUED' ORDER BY created_at ASC LIMIT 1")
    row = await cursor.fetchone()

    # if no results, return None
    if row is None:
        return None

    # convert to json:
    desc = cursor.description
    column_names = [col[0] for col in desc]
    row = dict(itertools.zip_longest(column_names, row))

    await cursor.close()
    return row


async def job_update_status(job_id, status, error_msg=None):
    await db.execute("UPDATE job SET status = ?, updated_at = CURRENT_TIMESTAMP WHERE id = ?", (status, job_id))
    await db.commit()
    if error_msg:
        job_data = json.dumps({"error_msg": str(error_msg)})
        await db.execute("UPDATE job SET job_data = ? WHERE id = ?", (job_data, job_id))
        await db.commit()
    return


def job_update_status_sync(job_id, status, error_msg=None):
    db_sync = None
    cursor = None
    try:
        db_sync = get_sync_db_connection()
        cursor = db_sync.cursor()

        cursor.execute("UPDATE job SET status = ?, updated_at = CURRENT_TIMESTAMP WHERE id = ?", (status, job_id))
        db_sync.commit()
        return
    except Exception as e:
        print("Error updating job status: " + str(e))
        return
    finally:
        if cursor:
            cursor.close()
        if db_sync:
            db_sync.close()


async def job_update(job_id, type, status):
    await db.execute(
        "UPDATE job SET type = ?, status = ?, updated_at = CURRENT_TIMESTAMP WHERE id = ?", (type, status, job_id)
    )
    await db.commit()
    return


def job_update_sync(job_id, status):
    # This is a synchronous version of job_update
    # It is used by popen_and_call function
    # which can only support sychronous functions
    # This is a hack to get around that limitation
    db_sync = None
    cursor = None
    try:
        db_sync = get_sync_db_connection()
        cursor = db_sync.cursor()

        cursor.execute("UPDATE job SET status = ?, updated_at = CURRENT_TIMESTAMP WHERE id = ?", (status, job_id))
        db_sync.commit()
        return
    except Exception as e:
        print("Error updating job status: " + str(e))
        return
    finally:
        if cursor:
            cursor.close()
        if db_sync:
            db_sync.close()


def job_mark_as_complete_if_running(job_id):
    # This synchronous update to jobs
    # only marks a job as "COMPLETE" if it is currenty "RUNNING"
    # This avoids updating "stopped" jobs and marking them as complete
    db_sync = None
    cursor = None
    try:
        db_sync = get_sync_db_connection()
        cursor = db_sync.cursor()
        cursor.execute(
            "UPDATE job SET status = 'COMPLETE', updated_at = CURRENT_TIMESTAMP WHERE id = ? AND status = 'RUNNING'",
            (job_id,),
        )
        db_sync.commit()
        return
    except Exception as e:
        print("Error updating job status: " + str(e))
        return
    finally:
        if cursor:
            cursor.close()
        if db_sync:
            db_sync.close()


async def job_delete_all():
    # await db.execute("DELETE FROM job")
    await db.execute("UPDATE job SET status = 'DELETED'")
    await db.commit()
    return


async def job_delete(job_id):
    print("Deleting job: " + job_id)
    # await db.execute("DELETE FROM job WHERE id = ?", (job_id,))
    # instead of deleting, set status of job to deleted:
    await db.execute("UPDATE job SET status = 'DELETED' WHERE id = ?", (job_id,))
    await db.commit()
    return


async def job_cancel_in_progress_jobs():
    await db.execute("UPDATE job SET status = 'CANCELLED' WHERE status = 'RUNNING'")
    await db.commit()
    return


async def job_update_job_data_insert_key_value(job_id, key, value):
    value = json.dumps(value)

    await db.execute(
        "UPDATE job SET job_data = " + f"json_set(job_data,'$.{key}', json(?))  WHERE id = ?",
        (value, job_id),
    )
    await db.commit()
    return


async def job_stop(job_id):
    print("Stopping job: " + job_id)
    await job_update_job_data_insert_key_value(job_id, "stop", True)
    return


###############
# TASKS MODEL
###############


async def add_task(name, Type, inputs, config, plugin, outputs, experiment_id):
    await db.execute(
        "INSERT INTO tasks(name, type, inputs, config, plugin, outputs, experiment_id) VALUES (?, ?, ?, ?, ?, ?, ?)",
        (name, Type, inputs, config, plugin, outputs, experiment_id),
    )
    await db.commit()
    return


async def update_task(task_id, new_task):
    await db.execute(
        "UPDATE tasks SET inputs = ? WHERE id = ?",
        (new_task["inputs"], task_id),
    )
    await db.execute(
        "UPDATE tasks SET config = ? WHERE id = ?",
        (new_task["config"], task_id),
    )
    await db.execute(
        "UPDATE tasks SET outputs = ? WHERE id = ?",
        (new_task["outputs"], task_id),
    )
    await db.commit()
    return


async def tasks_get_all():
    cursor = await db.execute("SELECT * FROM tasks ORDER BY created_at desc")
    rows = await cursor.fetchall()
    desc = cursor.description
    column_names = [col[0] for col in desc]
    data = [dict(itertools.zip_longest(column_names, row)) for row in rows]
    await cursor.close()
    return data


async def tasks_get_by_type(Type):
    cursor = await db.execute("SELECT * FROM tasks WHERE type = ? ORDER BY created_at desc", (Type,))
    rows = await cursor.fetchall()
    desc = cursor.description
    column_names = [col[0] for col in desc]
    data = [dict(itertools.zip_longest(column_names, row)) for row in rows]
    await cursor.close()
    return data


async def tasks_get_by_type_in_experiment(Type, experiment_id):
    cursor = await db.execute(
        "SELECT * FROM tasks WHERE type = ? AND experiment_id = ? ORDER BY created_at desc",
        (
            Type,
            experiment_id,
        ),
    )
    rows = await cursor.fetchall()
    desc = cursor.description
    column_names = [col[0] for col in desc]
    data = [dict(itertools.zip_longest(column_names, row)) for row in rows]
    await cursor.close()
    return data


async def delete_task(task_id):
    await db.execute("DELETE FROM tasks WHERE id = ?", (task_id,))
    await db.commit()
    return


async def tasks_delete_all():
    await db.execute("DELETE FROM tasks")
    await db.commit()
    return


async def tasks_get_by_id(task_id):
    cursor = await db.execute("SELECT * FROM tasks WHERE id = ? ORDER BY created_at desc LIMIT 1", (task_id,))
    row = await cursor.fetchone()
    if row is None:
        return None
    desc = cursor.description
    column_names = [col[0] for col in desc]
    row = dict(itertools.zip_longest(column_names, row))
    await cursor.close()
    return row


###############
# TRAINING and TRAINING JOBS MODELS
###############


async def get_training_template(id):
    cursor = await db.execute("SELECT * FROM training_template WHERE id = ?", (id,))
    row = await cursor.fetchone()
    if row is None:
        return None
    # convert to json:
    desc = cursor.description
    column_names = [col[0] for col in desc]
    row = dict(itertools.zip_longest(column_names, row))

    await cursor.close()

    return row


async def get_training_template_by_name(name):
    cursor = await db.execute("SELECT * FROM training_template WHERE name = ?", (name,))
    row = await cursor.fetchone()
    if row is None:
        return None
    # convert to json:
    desc = cursor.description
    column_names = [col[0] for col in desc]
    row = dict(itertools.zip_longest(column_names, row))

    await cursor.close()

    return row


async def get_training_templates():
    cursor = await db.execute("SELECT * FROM training_template ORDER BY created_at DESC")
    rows = await cursor.fetchall()
    await cursor.close()
    return rows


async def create_training_template(name, description, type, datasets, config):
    await db.execute(
        "INSERT INTO training_template(name, description, type, datasets, config) VALUES (?, ?, ?, ?, ?)",
        (name, description, type, datasets, config),
    )
    await db.commit()
    return


async def update_training_template(id, name, description, type, datasets, config):
    await db.execute(
        "UPDATE training_template SET name = ?, description = ?, type = ?, datasets = ?, config = ? WHERE id = ?",
        (name, description, type, datasets, config, id),
    )
    await db.commit()
    return


async def delete_training_template(id):
    await db.execute("DELETE FROM training_template WHERE id = ?", (id,))
    await db.commit()
    return


# Because this joins on training template it only returns training jobs
async def training_jobs_get_all():
    # Join on the nested JSON value "template_id"
    # #in the job_data column
    cursor = await db.execute(
        "SELECT j.*, tt.id as tt_id, tt.config from job as j \
            JOIN training_template as tt \
            ON  json_extract(j.job_data, '$.template_id') = tt.id \
            "
    )
    rows = await cursor.fetchall()

    # Convert to JSON
    desc = cursor.description
    column_names = [col[0] for col in desc]
    data = [dict(itertools.zip_longest(column_names, row)) for row in rows]
    await cursor.close()

    # for each row in data, convert the job_data
    # and config column from JSON to a Python object
    for row in data:
        row["job_data"] = json.loads(row["job_data"])
        row["config"] = json.loads(row["config"])

    return data


# async def training_job_create(template_id, description, experiment_id):

#     job_data = {
#         "template_id": template_id,
#         "description": description,
#     }

#     job_data = json.dumps(job_data)

#     row = await db.execute_insert(
#         "INSERT INTO job(type, status, experiment_id, job_data) VALUES (?, ?, ?, json(?))",
#         ("TRAIN", "QUEUED", experiment_id, job_data),
#     )
#     await db.commit()  # is this necessary?
#     return row[0]


async def job_get_for_template_id(template_id):
    cursor = await db.execute("SELECT * FROM job WHERE template_id = ?", (template_id,))
    rows = await cursor.fetchall()
    await cursor.close()
    return rows


####################
# EXPEORT JOBS MODEL
# Export jobs use the job_data JSON object to store:
# - exporter_name
# - input_model_id
# - input_model_architecture
# - output_model_id
# - output_model_architecture
# - output_model_name
# - output_model_path
# - params
####################


async def export_job_create(experiment_id, job_data_json):
    job_id = await job_create("EXPORT_MODEL", "Started", job_data_json, experiment_id)
    return job_id


###################
# EXPERIMENTS MODEL
###################


async def experiment_get_all():
    cursor = await db.execute("SELECT * FROM experiment order by created_at desc")
    rows = await cursor.fetchall()
    # Do the following to convert the return into a JSON object with keys
    desc = cursor.description
    column_names = [col[0] for col in desc]
    data = [dict(itertools.zip_longest(column_names, row)) for row in rows]
    await cursor.close()
    return data


async def experiment_create(name, config):
    # use python insert and commit command
    row = await db.execute_insert("INSERT INTO experiment(name, config) VALUES (?, ?)", (name, config))
    await db.commit()
    return row[0]


async def experiment_get(id):
    if id is None or id == "undefined":
        return None
    cursor = await db.execute("SELECT * FROM experiment WHERE id = ?", (id,))
    row = await cursor.fetchone()

    if row is None:
        return None

    # Convert the SQLite row into a JSON object with keys
    desc = cursor.description
    column_names = [col[0] for col in desc]
    row = dict(itertools.zip_longest(column_names, row))

    await cursor.close()
    return row


async def experiment_get_by_name(name):
    cursor = await db.execute("SELECT * FROM experiment WHERE name = ?", (name,))
    row = await cursor.fetchone()

    if row is None:
        return None

    # Convert the SQLite row into a JSON object with keys
    desc = cursor.description
    column_names = [col[0] for col in desc]
    row = dict(itertools.zip_longest(column_names, row))

    await cursor.close()
    return row


async def experiment_delete(id):
    await db.execute("DELETE FROM experiment WHERE id = ?", (id,))
    await db.commit()
    return


async def experiment_update(id, config):
    await db.execute("UPDATE experiment SET config = ? WHERE id = ?", (config, id))
    await db.commit()
    return


async def experiment_update_config(id, key, value):
    value = json.dumps(value)

    await db.execute(
        "UPDATE experiment SET config = " + f"json_set(config,'$.{key}', json(?))  WHERE id = ?",
        (value, id),
    )
    await db.commit()
    return


async def experiment_save_prompt_template(id, template):
    # The following looks the JSON blob called "config" and adds a key called "prompt_template" if it doesn't exist
    # it then sets the value of that key to the value of the template parameter
    # This is the pattern to follow for updating fields in the config JSON blob
    await db.execute(
        "UPDATE experiment SET config = json_set(config,'$.prompt_template', json(?))  WHERE id = ?",
        (template, id),
    )
    await db.commit()
    return


#################
# WORKFLOWS MODEL
#################


async def workflows_get_all():
    cursor = await db.execute("SELECT * FROM workflows WHERE status != 'DELETED' ORDER BY created_at desc")
    rows = await cursor.fetchall()
    desc = cursor.description
    column_names = [col[0] for col in desc]
    data = [dict(itertools.zip_longest(column_names, row)) for row in rows]
    await cursor.close()
    return data


async def workflows_get_from_experiment(experiment_id):
    cursor = await db.execute("SELECT * FROM workflows WHERE experiment_id = ? AND status != 'DELETED' ORDER BY created_at desc",(experiment_id,))
    rows = await cursor.fetchall()
    desc = cursor.description
    column_names = [col[0] for col in desc]
    data = [dict(itertools.zip_longest(column_names, row)) for row in rows]
    await cursor.close()
    return data


async def workflow_run_get_all():
    cursor = await db.execute("SELECT * FROM workflow_runs WHERE status != 'DELETED' ORDER BY created_at desc")
    rows = await cursor.fetchall()
    desc = cursor.description
    column_names = [col[0] for col in desc]
    data = [dict(itertools.zip_longest(column_names, row)) for row in rows]
    await cursor.close()
    return data


async def workflows_get_by_id(workflow_id):
    cursor = await db.execute("SELECT * FROM workflows WHERE id = ? ORDER BY created_at desc LIMIT 1", (workflow_id,))
    row = await cursor.fetchone()
    if row is None:
        return None
    desc = cursor.description
    column_names = [col[0] for col in desc]
    row = dict(itertools.zip_longest(column_names, row))
    await cursor.close()
    return row


async def workflow_run_get_by_id(workflow_run_id):
    cursor = await db.execute(
        "SELECT * FROM workflow_runs WHERE id = ? ORDER BY created_at desc LIMIT 1", (workflow_run_id,)
    )
    row = await cursor.fetchone()
    if row is None:
        return None
    desc = cursor.description
    column_names = [col[0] for col in desc]
    row = dict(itertools.zip_longest(column_names, row))
    await cursor.close()
    return row


async def workflow_delete_by_id(workflow_id):
    print("Deleting workflow: " + workflow_id)
    await db.execute("UPDATE workflows SET status = 'DELETED', updated_at = CURRENT_TIMESTAMP WHERE id = ?", (workflow_id,))
    await db.commit()
    return


async def workflow_delete_by_name(workflow_name):
    print("Deleting workflow: " + workflow_name)
    await db.execute("UPDATE workflows SET status = 'DELETED', updated_at = CURRENT_TIMESTAMP WHERE name = ?", (workflow_name,))
    await db.commit()
    return


async def workflow_count_running():
    cursor = await db.execute("SELECT COUNT(*) FROM workflow_runs WHERE status = 'RUNNING'")
    row = await cursor.fetchone()
    await cursor.close()
    return row[0]


async def workflow_count_queued():
    cursor = await db.execute("SELECT COUNT(*) FROM workflow_runs WHERE status = 'QUEUED'")
    row = await cursor.fetchone()
    await cursor.close()
    return row[0]


async def workflow_run_get_running():
    cursor = await db.execute("SELECT * FROM workflow_runs WHERE status = 'RUNNING' LIMIT 1")
    row = await cursor.fetchone()
    if row is None:
        return None
    desc = cursor.description
    column_names = [col[0] for col in desc]
    row = dict(itertools.zip_longest(column_names, row))
    await cursor.close()
    return row


async def workflow_run_get_queued():
    cursor = await db.execute("SELECT * FROM workflow_runs WHERE status = 'QUEUED' LIMIT 1")
    row = await cursor.fetchone()
    if row is None:
        return None
    desc = cursor.description
    column_names = [col[0] for col in desc]
    row = dict(itertools.zip_longest(column_names, row))
    await cursor.close()
    return row


async def workflow_run_update_status(workflow_run_id, status):
    await db.execute(
        "UPDATE workflow_runs SET status = ?, updated_at = CURRENT_TIMESTAMP WHERE id = ?", (status, workflow_run_id)
    )
    await db.commit()
    return


async def workflow_run_update_with_new_job(workflow_run_id, current_task, current_job_id):
    await db.execute(
        "UPDATE workflow_runs SET current_tasks = ?, updated_at = CURRENT_TIMESTAMP WHERE id = ?",
        (current_task, workflow_run_id),
    )
    await db.execute(
        "UPDATE workflow_runs SET current_job_ids = ?, updated_at = CURRENT_TIMESTAMP WHERE id = ?",
        (current_job_id, workflow_run_id),
    )

    current_workflow_run = await workflow_run_get_by_id(workflow_run_id)
    current_workflow_run["job_ids"] = json.loads(current_workflow_run["job_ids"])
    current_workflow_run["job_ids"] += json.loads(current_job_id)
    current_workflow_run["job_ids"] = json.dumps(current_workflow_run["job_ids"])
    current_workflow_run["node_ids"] = json.loads(current_workflow_run["node_ids"])
    current_workflow_run["node_ids"] += json.loads(current_task)
    current_workflow_run["node_ids"] = json.dumps(current_workflow_run["node_ids"])

    await db.execute(
        "UPDATE workflow_runs SET node_ids = ?, updated_at = CURRENT_TIMESTAMP WHERE id = ?",
        (current_workflow_run["node_ids"], workflow_run_id),
    )
    await db.execute(
        "UPDATE workflow_runs SET job_ids = ?, updated_at = CURRENT_TIMESTAMP WHERE id = ?",
        (current_workflow_run["job_ids"], workflow_run_id),
    )
    await db.commit()
    return


async def workflow_create(name, config, experiment_id):
    # check if type is allowed
    row = await db.execute_insert(
        "INSERT INTO workflows(name, config, status, experiment_id) VALUES (?, json(?), ?, ?)",
        (name, config, "CREATED", experiment_id),
    )
    await db.commit()
    return row[0]


async def workflow_update_config(workflow_id, config):
    await db.execute(
        "UPDATE workflows SET config = ?, updated_at = CURRENT_TIMESTAMP WHERE id = ?", (config, workflow_id)
    )
    await db.commit()


async def workflow_delete_all():
    await db.execute("DELETE FROM workflows")
    await db.commit()


async def workflow_runs_delete_all():
    await db.execute("DELETE FROM workflow_runs")
    await db.commit()


async def workflow_queue(workflow_id):
    workflow_name = (await workflows_get_by_id(workflow_id))["name"]
    await db.execute("INSERT INTO workflow_runs(workflow_id, workflow_name, job_ids, node_ids, status, current_tasks, current_job_ids) VALUES (?, ?, ?, ?, ?, ?, ?)", (workflow_id, workflow_name, "[]", "[]","QUEUED", "[]","[]"))


###############
# PLUGINS MODEL
###############


async def get_plugins():
    cursor = await db.execute("SELECT id, * FROM plugins")
    rows = await cursor.fetchall()
    desc = cursor.description
    column_names = [col[0] for col in desc]
    data = [dict(itertools.zip_longest(column_names, row)) for row in rows]
    await cursor.close()
    return data


async def get_plugins_of_type(type: str):
    cursor = await db.execute("SELECT id, * FROM plugins WHERE type = ?", (type,))
    rows = await cursor.fetchall()
    desc = cursor.description
    column_names = [col[0] for col in desc]
    data = [dict(itertools.zip_longest(column_names, row)) for row in rows]
    await cursor.close()
    return data


async def get_plugin(slug: str):
    cursor = await db.execute("SELECT id, * FROM plugins WHERE name = ?", (slug,))
    row = await cursor.fetchone()
    desc = cursor.description
    column_names = [col[0] for col in desc]
    row = dict(itertools.zip_longest(column_names, row))
    await cursor.close()
    return row


async def save_plugin(name: str, type: str):
    await db.execute("INSERT OR REPLACE INTO plugins (name, type) VALUES (?, ?)", (name, type))
    await db.commit()
    return


###############
# Config MODEL
###############


async def config_get(key: str):
    cursor = await db.execute("SELECT value FROM config WHERE key = ?", (key,))
    row = await cursor.fetchone()
    await cursor.close()
    if row:
        return row[0]
    else:
        return None


async def config_set(key: str, value: str):
    await db.execute("INSERT OR REPLACE INTO config (key, value) VALUES (?, ?)", (key, value))
    await db.commit()
    return<|MERGE_RESOLUTION|>--- conflicted
+++ resolved
@@ -36,18 +36,8 @@
     db = await aiosqlite.connect(DATABASE_FILE_NAME)
     await db.execute("PRAGMA journal_mode=WAL")
     await db.execute("PRAGMA synchronous=normal")
-<<<<<<< HEAD
     await db.execute("PRAGMA busy_timeout = 5000")
-=======
-    await db.execute("PRAGMA busy_timeout=5000")
-
-    global db_sync
-    db_sync = sqlite3.connect(DATABASE_FILE_NAME, isolation_level=None)
-    db_sync.execute("PRAGMA journal_mode=WAL")
-    db_sync.execute("PRAGMA synchronous=normal")
-    db_sync.execute("PRAGMA busy_timeout = 5000")
-
->>>>>>> 1bc63c70
+
 
     # Create the tables if they don't exist
     async with async_engine.begin() as conn:
