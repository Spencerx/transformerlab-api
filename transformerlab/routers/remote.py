--- conflicted
+++ resolved
@@ -179,47 +179,6 @@
             )
 
             if response.status_code == 200:
-<<<<<<< HEAD
-                # Create a local job to track this remote execution
-                from transformerlab.services import job_service
-                import json
-                
-                # Prepare job_data with all the config needed for resume
-                job_config = {
-                    "command": command,
-                    "setup": setup,
-                    "script_path": script_path,
-                    "cluster_name": cluster_name,
-                    "cpus": cpus,
-                    "memory": memory,
-                    "disk_space": disk_space,
-                    "accelerators": accelerators,
-                    "num_nodes": num_nodes,
-                    "uploaded_dir_path": uploaded_dir_path,
-                }
-                
-                job_data = {
-                    "type": "REMOTE",
-                    "config": job_config,
-                    "template_name": job_name,
-                    "remote_data": response.json(),
-                }
-                
-                # Create the job
-                job_id = job_service.job_create(
-                    type="REMOTE",
-                    status="RUNNING",
-                    job_data=json.dumps(job_data),
-                    experiment_id=experimentId
-                )
-                
-                result = response.json()
-                result["local_job_id"] = job_id
-                
-                return {
-                    "status": "success",
-                    "data": result,
-=======
                 response_data = response.json()
                 # Store the request_id in job data for later use
                 if "request_id" in response_data:
@@ -236,7 +195,6 @@
                     "status": "success",
                     "data": response_data,
                     "job_id": job_id,
->>>>>>> 4d94ff88
                     "message": "Remote instance launched successfully",
                     "job_id": job_id,
                 }
