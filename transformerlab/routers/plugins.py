--- conflicted
+++ resolved
@@ -185,20 +185,17 @@
             # If we have a GPU, use the requirements file for GPU
             print("NVIDIA GPU detected, using GPU requirements file.")
             requirements_file_path = os.path.join(os.environ["_TFL_SOURCE_CODE_DIR"], "requirements-uv.txt")
-<<<<<<< HEAD
+            additional_flags = ""
         elif check_amd_gpu():
             # If we have an AMD GPU, use the requirements file for AMD
             requirements_file_path = os.path.join(os.environ["_TFL_SOURCE_CODE_DIR"], "requirements-rocm-uv.txt")
-            additional_flags += " --index 'https://download.pytorch.org/whl/rocm6.3'"
-=======
-            additional_flags = ""
+            additional_flags += "--index 'https://download.pytorch.org/whl/rocm6.3'"
         # Check if system is MacOS with Apple Silicon
         elif sys.platform == "darwin":
             # If we have a MacOS with Apple Silicon, use the requirements file for MacOS
             print("Apple Silicon detected, using MacOS requirements file.")
             requirements_file_path = os.path.join(os.environ["_TFL_SOURCE_CODE_DIR"], "requirements-no-gpu-uv.txt")
             additional_flags = ""
->>>>>>> cad09d88
         else:
             # If we don't have a GPU, use the requirements file for CPU
             requirements_file_path = os.path.join(os.environ["_TFL_SOURCE_CODE_DIR"], "requirements-no-gpu-uv.txt")
@@ -208,11 +205,7 @@
         proc = await asyncio.create_subprocess_exec(
             "/bin/bash",
             "-c",
-<<<<<<< HEAD
-            f"source {venv_path}/bin/activate && uv pip sync {requirements_file_path}{additional_flags}",
-=======
             f"source {venv_path}/bin/activate && uv pip sync {requirements_file_path} {additional_flags}",
->>>>>>> cad09d88
             cwd=new_directory,
             stdout=log_file,
             stderr=log_file,
