--- conflicted
+++ resolved
@@ -41,31 +41,6 @@
     updated_at: Mapped[DateTime] = mapped_column(
         DateTime, server_default=func.now(), onupdate=func.now(), nullable=False
     )
-
-
-<<<<<<< HEAD
-class Dataset(Base):
-    """Dataset model."""
-
-    __tablename__ = "dataset"
-
-    id: Mapped[int] = mapped_column(primary_key=True, autoincrement=True)
-    dataset_id: Mapped[str] = mapped_column(String, unique=True, index=True, nullable=False)
-    location: Mapped[str] = mapped_column(String, nullable=False)
-    description: Mapped[Optional[str]] = mapped_column(String, nullable=True)
-    size: Mapped[Optional[int]] = mapped_column(Integer, nullable=True)
-    json_data: Mapped[Optional[dict]] = mapped_column(JSON, nullable=True, server_default="{}")
-=======
-class Model(Base):
-    """Model definition."""
-
-    __tablename__ = "model"
-
-    id: Mapped[int] = mapped_column(primary_key=True, autoincrement=True)
-    model_id: Mapped[str] = mapped_column(String, unique=True, index=True, nullable=False)
-    name: Mapped[str] = mapped_column(String, nullable=False)
-    json_data: Mapped[Optional[dict]] = mapped_column(JSON, nullable=True)
->>>>>>> 679207cc
 
 
 class TrainingTemplate(Base):
