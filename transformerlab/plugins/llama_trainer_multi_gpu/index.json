--- conflicted
+++ resolved
@@ -23,19 +23,9 @@
   ],
   "git": "",
   "url": "",
-<<<<<<< HEAD
   "files": ["main.py", "setup.sh"],
   "supports": ["sweeps"],
   "supported_hardware_architectures": ["cuda"],
-=======
-  "files": [
-    "main.py",
-    "setup.sh"
-  ],
-  "supported_hardware_architectures": [
-    "cuda"
-  ],
->>>>>>> 6db35f55
   "setup-script": "setup.sh",
   "parameters": {
     "train_device": {
