{
  "name": "Generate Dataset with QA Pairs for RAG Evaluation",
  "uniqueId": "synthetic_dataset_rag",
  "description": "Generate synthetic question-answer pairs from documents for RAG system evaluation.",
  "plugin-format": "python",
  "type": "generator",
  "version": "0.1.5",
  "git": "",
  "url": "",
  "files": ["main.py", "setup.sh"],
<<<<<<< HEAD
  "supported_hardware_architectures": ["cpu", "cuda", "mlx", "amd"],
=======
  "supported_hardware_architectures": ["cpu", "cuda", "mlx"],
>>>>>>> 586f83cf
  "_dataset": false,
  "setup-script": "setup.sh",
  "parameters": {
    "generation_model": {
      "title": "Generation Model (Model to be used for Generation. Select `local` to use the local model running)",
      "type": "string"
    },
    "tflabcustomui_docs": {
      "title": "Reference Documents",
      "type": "string"
    },
    "chunk_size": {
      "title": "Chunk Size",
      "type": "integer",
      "default": 256,
      "minimum": 64,
      "required": true
    },
    "chunk_overlap": {
      "title": "Chunk Overlap",
      "type": "integer",
      "default": 200,
      "minimum": 0,
      "maximum": 1000,
      "required": true
    },
    "n_generations": {
      "title": "Number of QA Pairs",
      "type": "integer",
      "default": 10,
      "minimum": 1,
      "maximum": 500,
      "required": true
    }
  },
  "parameters_ui": {
    "generation_model": {
      "ui:help": "Select the model to be used for generating QA pairs",
      "ui:widget": "ModelProviderWidget",
      "ui:options": {
        "multiple": false
      }
    },
    "chunk_size": {
      "ui:help": "Size of document chunks in characters. Larger chunks provide more context but may lead to longer generation times."
    },
    "chunk_overlap": {
      "ui:help": "Number of characters to overlap between chunks to maintain context continuity."
    },
    "n_generations": {
      "ui:help": "Number of question-answer pairs to generate. Limited by the number of available document chunks."
    }
  }
}<|MERGE_RESOLUTION|>--- conflicted
+++ resolved
@@ -4,15 +4,11 @@
   "description": "Generate synthetic question-answer pairs from documents for RAG system evaluation.",
   "plugin-format": "python",
   "type": "generator",
-  "version": "0.1.5",
+  "version": "0.1.6",
   "git": "",
   "url": "",
   "files": ["main.py", "setup.sh"],
-<<<<<<< HEAD
   "supported_hardware_architectures": ["cpu", "cuda", "mlx", "amd"],
-=======
-  "supported_hardware_architectures": ["cpu", "cuda", "mlx"],
->>>>>>> 586f83cf
   "_dataset": false,
   "setup-script": "setup.sh",
   "parameters": {
