import contextlib
import os
import shutil
import json
import aiofiles
from PIL import Image as PILImage
from datasets import load_dataset, load_dataset_builder
from fastapi import APIRouter, HTTPException, UploadFile, Query
import csv
from pydantic import BaseModel
from typing import Dict, Any
from io import BytesIO
import base64
from pathlib import Path
from transformerlab.shared import dirs
from datasets.data_files import EmptyDatasetError
from transformerlab.shared.shared import slugify
from transformerlab.shared import galleries
from transformers import AutoTokenizer


from transformerlab.db.datasets import (
    create_huggingface_dataset,
    get_dataset,
    get_datasets,
    create_local_dataset,
    delete_dataset,
    get_generated_datasets,
)


from werkzeug.utils import secure_filename

from jinja2 import Environment
from jinja2.sandbox import SandboxedEnvironment
import logging


jinja_environment = Environment()
sandboxed_jinja2_environment = SandboxedEnvironment()

logging.basicConfig(level=logging.ERROR)


# Configure logging
GLOBAL_LOG_PATH = dirs.GLOBAL_LOG_PATH


def log(msg):
    with open(GLOBAL_LOG_PATH, "a") as f:
        f.write(msg + "\n")


# logging.basicConfig(filename=GLOBAL_LOG_PATH, level=logging.INFO,
#                     format='%(asctime)s - %(levelname)s - %(message)s')


router = APIRouter(prefix="/data", tags=["datasets"])

# Get list of datasets that we have in our hardcoded gallery


class SuccessResponse(BaseModel):
    status: str
    data: Dict[str, Any]


class ErrorResponse(BaseModel):
    status: str
    message: str


@router.get(
    "/gallery",
    summary="Display the datasets available in the dataset gallery.",
    responses={
        200: {
            "model": SuccessResponse,
            "description": "Successful response. Data is a list of column names followed by data, which can be of any datatype.",
        },
        400: {"model": ErrorResponse},
    },
)
async def dataset_gallery() -> Any:
    gallery = galleries.get_data_gallery()

    local_datasets = await get_datasets()

    local_dataset_names = set(str(dataset["dataset_id"]) for dataset in local_datasets)
    for dataset in gallery:
        dataset["downloaded"] = True if dataset["huggingfacerepo"] in local_dataset_names else False
    return {"status": "success", "data": gallery}


@router.get("/info", summary="Fetch the details of a particular dataset.")
async def dataset_info(dataset_id: str):
    d = await get_dataset(dataset_id)
    if d is None:
        return {}
    r = {}
    # This means it is a custom dataset the user uploaded
    if d["location"] == "local":
        try:
            dataset = load_dataset(path=dirs.dataset_dir_by_id(dataset_id))
        except EmptyDatasetError:
            return {"status": "error", "message": "The dataset is empty."}
        split = list(dataset.keys())[0]
        r["features"] = dataset[split].features

        # Try the first example in the split
        try:
            sample = dataset[split][0]
        except IndexError:
            sample = {}

        # Determine if the dataset is image-like
        is_image = any(
            getattr(f, "_type", "").lower() == "image"
            or (col in sample and isinstance(sample[col], str) and sample[col].startswith("data:image/"))
            or (col in sample and getattr(type(sample[col]), "__name__", "").lower() == "image")
            for col, f in dataset[split].features.items()
        )

        r["is_image"] = is_image

    else:
        dataset_config = d.get("json_data", {}).get("dataset_config", None)
        config_name = d.get("json_data", {}).get("config_name", None)
        if dataset_config is not None:
            ds_builder = load_dataset_builder(dataset_id, dataset_config, trust_remote_code=True)
        elif config_name is not None:
            ds_builder = load_dataset_builder(path=dataset_id, name=config_name, trust_remote_code=True)
        else:
            ds_builder = load_dataset_builder(dataset_id, trust_remote_code=True)
        r = {
            "description": ds_builder.info.description,
            "features": ds_builder.info.features,
            "dataset_size": ds_builder.info.dataset_size,
            "download_size": ds_builder.info.download_size,
            "citation": ds_builder.info.citation,
            "homepage": ds_builder.info.homepage,
            "license": ds_builder.info.license,
            "splits": ds_builder.info.splits,
            "supervised_keys": ds_builder.info.supervised_keys,
            "version": ds_builder.info.version,
        }
    return r


@router.get(
    "/preview",
    summary="Preview the contents of a dataset.",
    responses={
        200: {
            "model": SuccessResponse,
            "description": "Successful response. Data is a list of column names followed by data, which can be of any datatype.",
        },
        400: {"model": ErrorResponse},
    },
)
async def dataset_preview(
    dataset_id: str = Query(
        description="The ID of the dataset to preview. This can be a HuggingFace dataset ID or a local dataset ID."
    ),
    offset: int = Query(0, description="The starting index from where to fetch the data.", ge=0),
    split: str = Query(None, description="The split to preview. This can be train, test, or validation."),
    limit: int = Query(10, description="The maximum number of data items to fetch.", ge=1, le=1000),
    streaming: bool = False,
) -> Any:
    d = await get_dataset(dataset_id)
    dataset_len = 0
    result = {}

    try:
        if d["location"] == "local":
            dataset = load_dataset(path=dirs.dataset_dir_by_id(dataset_id), streaming=streaming)
        else:
            dataset_config = d.get("json_data", {}).get("dataset_config", None)
            config_name = d.get("json_data", {}).get("config_name", None)
            if dataset_config is not None:
                dataset = load_dataset(dataset_id, dataset_config, trust_remote_code=True, streaming=streaming)
            elif config_name is not None:
                dataset = load_dataset(path=dataset_id, name=config_name, trust_remote_code=True, streaming=streaming)
            else:
                dataset = load_dataset(dataset_id, trust_remote_code=True, streaming=streaming)
    except Exception as e:
        logging.error(f"Exception occurred: {type(e).__name__}: {e}")
        return {"status": "error", "message": "An internal error has occurred."}

    if split is None or split == "":
        splits = list(dataset.keys())
        if len(splits) == 0:
            return {"status": "error", "message": "No splits available in the dataset."}
        split = splits[0]

    if streaming:
        dataset_len = -1
        dataset = dataset[split].skip(offset)
        rows = list(dataset.take(limit))
        # Serialize rows
        result["rows"] = [serialize_row(row) for row in rows]
        result["splits"] = None
    else:
        if d["location"] != "local" and split not in dataset.keys():
            return {"status": "error", "message": f"Split '{split}' does not exist in the dataset."}
        dataset_len = len(dataset[split])
        columns = dataset[split][offset : min(offset + limit, dataset_len)]
        # Serialize each value in the columns dict, preserving the columnar format
        if isinstance(columns, dict):
            result["columns"] = {k: [serialize_row(v) for v in vals] for k, vals in columns.items()}
        else:
            result["columns"] = columns
        result["splits"] = list(dataset.keys())

    result["len"] = dataset_len
    return {"status": "success", "data": result}


def serialize_row(row):
    """Convert PIL Images in a row to base64 strings, preserving original structure."""
    if isinstance(row, dict):
        return {k: serialize_row(v) for k, v in row.items()}
    elif isinstance(row, list):
        return [serialize_row(v) for v in row]
    elif isinstance(row, PILImage.Image):
        buffered = BytesIO()
        row.save(buffered, format="JPEG")
        img_str = base64.b64encode(buffered.getvalue()).decode("utf-8")
        return f"data:image/jpeg;base64,{img_str}"
    else:
        return row

<<<<<<< HEAD
async def load_and_slice_dataset(dataset_id: str, offset: int, limit: int):
    d = await db.get_dataset(dataset_id)
=======

@router.get(
    "/preview_with_template",
    summary="Preview the contents of a dataset after applying a jinja template to it.",
    responses={
        200: {
            "model": SuccessResponse,
            "description": "Successful response. Data is a list of column names followed by data, which can be of any datatype.",
        },
        400: {"model": ErrorResponse},
    },
)
async def dataset_preview_with_template(
    dataset_id: str = Query(
        description="The ID of the dataset to preview. This can be a HuggingFace dataset ID or a local dataset ID."
    ),
    template: str = "",
    offset: int = Query(0, description="The starting index from where to fetch the data.", ge=0),
    limit: int = Query(10, description="The maximum number of data items to fetch.", ge=1, le=1000),
) -> Any:
    d = await get_dataset(dataset_id)
>>>>>>> 507d8ab3
    dataset_len = 0
    result = {}
    # This means it is a custom dataset the user uploaded
    if d["location"] == "local":
        try:
            dataset = load_dataset(path=dirs.dataset_dir_by_id(dataset_id))
        except Exception as e:
            logging.error(f"Error loading dataset: {type(e).__name__}: {e}")
            return {"status": "error", "message": "An internal error has occurred."}
        dataset_len = len(dataset["train"])
        result["columns"] = dataset["train"][offset : min(offset + limit, dataset_len)]
    else:
        dataset_config = d.get("json_data", {}).get("dataset_config", None)
        config_name = d.get("json_data", {}).get("config_name", None)
        if dataset_config is not None:
            dataset = load_dataset(dataset_id, dataset_config, trust_remote_code=True)
        elif config_name is not None:
            dataset = load_dataset(path=dataset_id, name=config_name, trust_remote_code=True)
        else:
            dataset = load_dataset(dataset_id, trust_remote_code=True)
        dataset_len = len(dataset["train"])
        result["columns"] = dataset["train"][offset : min(offset + limit, dataset_len)]
    result["len"] = dataset_len
    return result, dataset_len

@router.get(
    "/preview_with_template",
    summary="Preview the contents of a dataset after applying a jinja template to it.",
    responses={
        200: {
            "model": SuccessResponse,
            "description": "Successful response. Data is a list of column names followed by data, which can be of any datatype.",
        },
        400: {"model": ErrorResponse},
    },
)
async def dataset_preview_with_template(
    dataset_id: str = Query(
        description="The ID of the dataset to preview. This can be a HuggingFace dataset ID or a local dataset ID."
    ),
    template: str = "",
    offset: int = Query(0, description="The starting index from where to fetch the data.", ge=0),
    limit: int = Query(10, description="The maximum number of data items to fetch.", ge=1, le=1000),
) -> Any:
    result, dataset_len = await load_and_slice_dataset(dataset_id, offset, limit)
    column_names = list(result["columns"].keys())

    jinja_template = sandboxed_jinja2_environment.from_string(template)

    rows = []
    # now iterate over all columns and rows, do not use offset or len because we've already
    # sliced the dataset
    for i in range(0, len(result["columns"][column_names[0]])):
        row = {}
        row["__index__"] = i + offset
        for key in result["columns"].keys():
            row[key] = serialize_row(result["columns"][key][i])

        # Apply the template to a new key in row called __formatted__
        row["__formatted__"] = jinja_template.render(row)
        # row['__template__'] = template
        rows.append(row)

    return {
        "status": "success",
        "data": {"columns": column_names, "rows": rows, "len": dataset_len, "offset": offset, "limit": limit},
    }

@router.get(
    "/preview_with_chat_template",
    summary="Preview the contents of a dataset after applying a jinja chat template to it.",
    responses={
        200: {
            "model": SuccessResponse,
            "description": "Successful response. Data is a list of column names followed by data, which can be of any datatype.",
        },
        400: {"model": ErrorResponse},
    },
)
async def dataset_preview_with_chat_template(
    model_name: str = Query(...),
    chat_column: str = Query(...),
    dataset_id: str = Query(
        description="The ID of the dataset to preview. This can be a HuggingFace dataset ID or a local dataset ID."
    ),
    template: str = "",
    offset: int = Query(0, description="The starting index from where to fetch the data.", ge=0),
    limit: int = Query(10, description="The maximum number of data items to fetch.", ge=1, le=1000),
) -> Any:
    result, dataset_len = await load_and_slice_dataset(dataset_id, offset, limit)
    column_names = list(result["columns"].keys())

    tokenizer = AutoTokenizer.from_pretrained(model_name, trust_remote_code=True)

    rows = []
    # now iterate over all columns and rows, do not use offset or len because we've already
    # sliced the dataset
    for i in range(0, len(result["columns"][column_names[0]])):
        row = {}
        row["__index__"] = i + offset
        for key in result["columns"].keys():
            row[key] = serialize_row(result["columns"][key][i])
        
        row["__formatted__"] = tokenizer.apply_chat_template(
                row[chat_column],
                tokenize=False,
            )
        rows.append(row)

    return {
        "status": "success",
        "data": {"columns": column_names, "rows": rows, "len": dataset_len, "offset": offset, "limit": limit},
    }


@router.get(
    "/edit_with_template",
    summary="Preview and edit dataset with template, loading from metadata files and local images.",
)
async def dataset_edit_with_template(
    dataset_id: str = Query(..., description="Dataset ID"),
    template: str = Query("", description="Optional Jinja template"),
    offset: int = Query(0, ge=0, description="Starting index"),
    limit: int = Query(10, ge=1, le=1000, description="Max items to fetch"),
):
    dataset_dir = dirs.dataset_dir_by_id(slugify(dataset_id))
    if not os.path.exists(dataset_dir):
        return {"status": "error", "message": "Dataset directory not found"}

    rows = []
    index = 0

    for root, _, files in os.walk(dataset_dir, followlinks=False):
        for file in files:
            if file.lower().endswith((".json", ".jsonl", ".csv")):
                metadata_path = Path(root) / file
                try:
                    if file.endswith(".jsonl"):
                        with open(metadata_path, "r", encoding="utf-8") as f:
                            data = [json.loads(line) for line in f]
                    elif file.endswith(".json"):
                        with open(metadata_path, "r", encoding="utf-8") as f:
                            data = json.load(f)
                            if isinstance(data, dict):
                                data = [data]
                    elif file.endswith(".csv"):
                        with open(metadata_path, "r", encoding="utf-8") as f:
                            reader = csv.DictReader(f)
                            data = [row for row in reader]
                    else:
                        continue
                except Exception as e:
                    logging.error(f"Failed to read metadata from {metadata_path}: {e}")
                    return {"status": "error", "message": "Failed to read metadata file!"}

                for entry in data:
                    split = entry.get("split")
                    if not split:
                        path_parts = Path(root).parts
                        split = next(
                            (part for part in reversed(path_parts) if part.lower() in ("train", "test", "valid")),
                            "train",
                        )

                    image_rel_path = entry.get("file_name")
                    if not image_rel_path:
                        continue

                    image_path = (Path(root) / image_rel_path).resolve()
                    if not str(image_path).startswith(str(dataset_dir)):
                        continue

                    if not image_path.exists():
                        log(f"Image not found: {image_path}")
                        continue

                    try:
                        with PILImage.open(image_path) as img:
                            buffer = BytesIO()
                            img.save(buffer, format="JPEG")
                            encoded_img = base64.b64encode(buffer.getvalue()).decode("utf-8")
                            image_data_url = f"data:image/jpeg;base64,{encoded_img}"
                    except Exception as e:
                        logging.error(f"Failed to process image {image_path}: {e}")
                        return {"status": "error", "message": "Failed to process images!"}

                    row = dict(entry)  # Start with all metadata fields
                    row["file_name"] = str(image_rel_path)
                    row["split"] = split
                    row["image"] = image_data_url

                    if template:
                        try:
                            jinja_template = sandboxed_jinja2_environment.from_string(template)
                            row["__formatted__"] = jinja_template.render(row)
                        except Exception as e:
                            row["__formatted__"] = f"Template Error: {e}"

                    rows.append(row)
                    index += 1

                    if len(rows) >= offset + limit:
                        break
        if len(rows) >= offset + limit:
            break

    paginated_rows = rows[offset : offset + limit]
    column_names = list(paginated_rows[0].keys()) if paginated_rows else []

    return {
        "status": "success",
        "data": {
            "columns": column_names,
            "rows": paginated_rows,
            "len": len(rows),
            "offset": offset,
            "limit": limit,
        },
    }


@router.post(
    "/save_metadata",
    summary="Save edited metadata and create a new dataset with reorganized files and updated metadata.",
)
async def save_metadata(dataset_id: str, new_dataset_id: str, file: UploadFile):
    old_dataset_dir = dirs.dataset_dir_by_id(slugify(dataset_id))
    if not os.path.exists(old_dataset_dir):
        return {"status": "error", "message": "Source dataset not found"}

    new_dataset_id = slugify(new_dataset_id)
    new_dataset_dir = dirs.dataset_dir_by_id(new_dataset_id)

    if os.path.exists(new_dataset_dir):
        return {"status": "error", "message": "New dataset already exists"}

    os.makedirs(new_dataset_dir, exist_ok=True)

    # Read updates
    updates_raw = await file.read()
    try:
        updates = json.loads(updates_raw.decode("utf-8"))
    except Exception as e:
        logging.error(f"Invalid JSON file: {e}")
        return {"status": "error", "message": "Invalid JSON file!"}

    # Scan source metadata
    source_map = {}
    for root, _, files in os.walk(old_dataset_dir, followlinks=False):
        for f in files:
            if f.lower().endswith((".json", ".jsonl", ".csv")):
                metadata_path = Path(root) / f
                try:
                    if f.endswith(".jsonl"):
                        with open(metadata_path, "r", encoding="utf-8") as meta_file:
                            data = [json.loads(line) for line in meta_file]
                    elif f.endswith(".json"):
                        with open(metadata_path, "r", encoding="utf-8") as meta_file:
                            data = json.load(meta_file)
                            if isinstance(data, dict):
                                data = [data]
                    elif f.endswith(".csv"):
                        with open(metadata_path, "r", encoding="utf-8") as meta_file:
                            reader = csv.DictReader(meta_file)
                            data = [row for row in reader]
                    else:
                        continue

                    for entry in data:
                        file_name = entry.get("file_name")
                        if not file_name:
                            continue
                        split = entry.get("split")
                        if not split:
                            path_parts = Path(root).parts
                            split = next(
                                (p for p in reversed(path_parts) if p.lower() in ("train", "test", "valid")), "train"
                            )
                        label = entry.get("label", "")
                        key = file_name
                        source_map[key] = {
                            "file_name": file_name,
                            "split": split,
                            "label": label,
                            "metadata_root": root,
                        }
                except Exception as e:
                    logging.error(f"Error reading metadata {metadata_path}: {e}")
                    return {"status": "error", "message": "Failed to read metadata!"}

    metadata_accumulator = {}
    all_columns = set()

    for row in updates:
        file_name = row.get("file_name")
        final_split = row.get("split", "")
        final_label = row.get("label", "")
        if final_split not in ["train", "test", "valid"]:
            final_split = "train"

        source_info = source_map.get(file_name)
        if not source_info:
            log(f"Warning: Source info not found for {file_name}, skipping")
            continue

        source_path = Path(source_info["metadata_root"]) / file_name
        if not source_path.exists():
            log(f"Warning: Source image file not found {source_path}, skipping")
            continue

        if final_label == "":
            dest_folder = Path(new_dataset_dir) / final_split
        else:
            dest_folder = Path(new_dataset_dir) / final_split / final_label
        os.makedirs(dest_folder, exist_ok=True)
        dest_path = dest_folder / Path(file_name).name

        try:
            shutil.copy2(source_path, dest_path)
        except Exception as e:
            logging.error(f"Failed to copy {source_path} to {dest_path}: {e}")
            return {"status": "error", "message": "Failed to copy from source to destination"}

        # Prepare metadata entry
        metadata_entry = {}
        for k, v in row.items():
            if k in {"__index__", "__formatted__", "split"}:
                continue
            if k == "file_name":
                metadata_entry[k] = Path(file_name).name
                all_columns.add("file_name")
            elif v not in [None, "", [], {}]:
                metadata_entry[k] = v
                all_columns.add(k)

        key = (final_split, final_label)
        metadata_accumulator.setdefault(key, []).append(metadata_entry)

    for (split, label), entries in metadata_accumulator.items():
        folder = Path(new_dataset_dir) / split / label
        metadata_file = folder / "metadata.jsonl"
        try:
            with open(metadata_file, "w", encoding="utf-8") as f:
                for entry in entries:
                    full_entry = {col: entry.get(col, "") for col in all_columns}
                    f.write(json.dumps(full_entry) + "\n")
        except Exception as e:
            logging.error(f"Failed to write metadata file {metadata_file}: {e}")
            return {"status": "error", "message": "Failed to write metadata file!"}

    result = await dataset_new(dataset_id=new_dataset_id, generated=False)
    if result.get("status") != "success":
        return {"status": "error", "message": "Failed to register new dataset"}

    return {
        "status": "success",
        "message": f"Dataset '{new_dataset_id}' created with updated metadata and files",
        "dataset_id": new_dataset_id,
    }


@router.get("/download", summary="Download a dataset from the HuggingFace Hub to the LLMLab server.")
async def dataset_download(dataset_id: str, config_name: str = None):
    # Check to make sure we don't have a dataset with this name
    # Possibly we want to allow redownloading in the future but for we can't add duplicate dataset_id to the DB
    row = await get_dataset(dataset_id)
    if row is not None:
        return {"status": "error", "message": f"A dataset with the name {dataset_id} already exists"}

    # Try to get the dataset info from the gallery
    gallery = []
    json_data = {}
    gallery = galleries.get_data_gallery()
    for dataset in gallery:
        if dataset["huggingfacerepo"] == dataset_id:
            json_data = dataset

    try:
        dataset_config = json_data.get("dataset_config", None)
        config_name = json_data.get("config_name", config_name)
        if dataset_config is not None:
            ds_builder = load_dataset_builder(dataset_id, dataset_config, trust_remote_code=True)
        elif config_name is not None:
            ds_builder = load_dataset_builder(path=dataset_id, name=config_name, trust_remote_code=True)
        else:
            ds_builder = load_dataset_builder(dataset_id, trust_remote_code=True)
        log(f"Dataset builder loaded for dataset_id: {dataset_id}")

    except ValueError as e:
        log(f"ValueError occurred: {type(e).__name__}: {e}")
        if "Config name is missing" in str(e):
            return {"status": "error", "message": "Please enter the folder_name of the dataset from huggingface"}
        else:
            return {"status": "error", "message": "An internal error has occurred!"}

    except Exception as e:
        log(f"Exception occurred: {type(e).__name__}: {e}")
        return {"status": "error", "message": "An internal error has occurred!"}

    dataset_size = ds_builder.info.download_size
    if not dataset_size:
        dataset_size = -1

    if json_data == {}:
        json_data = {
            "name": ds_builder.info.dataset_name,
            "huggingfacerepo": dataset_id,
            "config_name": config_name,
            "description": ds_builder.info.description,
            "dataset_size": dataset_size,
            "citation": ds_builder.info.citation,
            "homepage": ds_builder.info.homepage,
            "license": ds_builder.info.license,
            "version": str(ds_builder.info.version),
        }

    await create_huggingface_dataset(dataset_id, ds_builder.info.description, dataset_size, json_data)
    log(f"Dataset created in database for dataset_id: {dataset_id}")

    # Download the dataset
    # Later on we can move this to a job
    async def load_dataset_thread(dataset_id, config_name=None):
        logFile = open(GLOBAL_LOG_PATH, "a")
        flushLogFile = FlushFile(logFile)
        with contextlib.redirect_stdout(flushLogFile), contextlib.redirect_stderr(flushLogFile):
            try:
                if config_name is not None:
                    dataset = load_dataset(path=dataset_id, name=config_name, trust_remote_code=True)
                else:
                    dataset = load_dataset(dataset_id, trust_remote_code=True)
                print(f"Dataset downloaded for dataset_id: {dataset_id}")
                return dataset

            except ValueError as e:
                error_msg = f"{type(e).__name__}: {e}"
                print(error_msg)
                raise ValueError(e)

            except Exception as e:
                error_msg = f"{type(e).__name__}: {e}"
                print(error_msg)
                raise

    try:
        dataset = await load_dataset_thread(dataset_id, config_name)

    except ValueError as e:
        log(f"Exception occurred while downloading dataset: {type(e).__name__}: {e}")
        if "Config name is missing" in str(e):
            return {"status": "error", "message": "Please enter the folder_name of the dataset from huggingface"}
        else:
            return {"status": "error", "message": "An internal error has occurred!"}

    except Exception as e:
        log(f"Exception occurred while downloading dataset: {type(e).__name__}: {e}")
        return {"status": "error", "message": "An internal error has occurred!"}

    return {"status": "success"}


@router.get("/list", summary="List available datasets.")
async def dataset_list(generated: bool = True):
    dataset_list = await get_datasets()
    if generated:
        return dataset_list

    final_list = []
    for entry in dataset_list:
        entry_json_data = entry.get("json_data", "{}")
        if not isinstance(entry_json_data, dict):
            json_data = json.loads(entry_json_data)
        else:
            json_data = entry.get("json_data", {})
        if not generated and not json_data.get("generated", False):
            final_list.append(entry)

    return final_list


@router.get("/generated_datasets_list", summary="List available generated datasets.")
async def generated_datasets_list():
    list = await get_generated_datasets()
    return list


@router.get("/new", summary="Create a new dataset.")
async def dataset_new(dataset_id: str, generated: bool = False):
    dataset_id = slugify(dataset_id)

    # Check to make sure we don't have a dataset with this name
    row = await get_dataset(dataset_id)
    if generated:
        json_data = {"generated": True}
    else:
        json_data = None
    if row is not None:
        return {"status": "error", "message": f"A dataset with the name {dataset_id} already exists"}
    if json_data is None:
        # Create a new dataset in the database
        await create_local_dataset(dataset_id)
    else:
        await create_local_dataset(dataset_id, json_data=json_data)

    # Now make a directory that maps to the above dataset_id
    # Check if the directory already exists
    if not os.path.exists(dirs.dataset_dir_by_id(dataset_id)):
        os.makedirs(dirs.dataset_dir_by_id(dataset_id))
    return {"status": "success", "dataset_id": dataset_id}


@router.get("/delete", summary="Delete a dataset.")
async def dataset_delete(dataset_id: str):
    await delete_dataset(dataset_id)

    dataset_id = secure_filename(dataset_id)

    # delete directory and contents. ignore_errors because we don't care if the directory doesn't exist
    shutil.rmtree(dirs.dataset_dir_by_id(dataset_id), ignore_errors=True)

    return {"status": "success"}


@router.post("/fileupload", summary="Upload the contents of a dataset.")
async def create_upload_file(dataset_id: str, files: list[UploadFile]):
    for file in files:
        print("uploading filename is: " + str(file.filename))

        # # ensure filename is in the format <something>_train.jsonl or <something>_eval.jsonl
        # if not re.match(r"^.+_(train|eval).jsonl$", str(file.filename)):
        #     raise HTTPException(
        #         status_code=403, detail=f"The filenames must be named EXACTLY: {dataset_id}_train.jsonl and {dataset_id}_eval.jsonl")

        # ensure the filename is exactly {dataset_id}_train.jsonl or {dataset_id}_eval.jsonl

        # if not re.match(rf"^{dataset_id}_(train|eval).jsonl$", str(file.filename)):
        #     raise HTTPException(
        #         status_code=403, detail=f"The filenames must be named EXACTLY: {dataset_id}_train.jsonl and {dataset_id}_eval.jsonl")

        dataset_id = slugify(dataset_id)

        try:
            content = await file.read()
            target_path = os.path.join(dirs.dataset_dir_by_id(dataset_id), str(file.filename))
            os.makedirs(os.path.dirname(target_path), exist_ok=True)
            async with aiofiles.open(target_path, "wb") as out_file:
                await out_file.write(content)
        except Exception:
            raise HTTPException(status_code=403, detail="There was a problem uploading the file")

    return {"status": "success"}


class FlushFile:
    def __init__(self, file):
        self.file = file

    def write(self, data):
        self.file.write(data)
        self.file.flush()

    def flush(self):
        self.file.flush()<|MERGE_RESOLUTION|>--- conflicted
+++ resolved
@@ -16,8 +16,6 @@
 from datasets.data_files import EmptyDatasetError
 from transformerlab.shared.shared import slugify
 from transformerlab.shared import galleries
-from transformers import AutoTokenizer
-
 
 from transformerlab.db.datasets import (
     create_huggingface_dataset,
@@ -27,6 +25,8 @@
     delete_dataset,
     get_generated_datasets,
 )
+from transformers import AutoTokenizer
+
 
 
 from werkzeug.utils import secure_filename
@@ -230,32 +230,8 @@
     else:
         return row
 
-<<<<<<< HEAD
 async def load_and_slice_dataset(dataset_id: str, offset: int, limit: int):
-    d = await db.get_dataset(dataset_id)
-=======
-
-@router.get(
-    "/preview_with_template",
-    summary="Preview the contents of a dataset after applying a jinja template to it.",
-    responses={
-        200: {
-            "model": SuccessResponse,
-            "description": "Successful response. Data is a list of column names followed by data, which can be of any datatype.",
-        },
-        400: {"model": ErrorResponse},
-    },
-)
-async def dataset_preview_with_template(
-    dataset_id: str = Query(
-        description="The ID of the dataset to preview. This can be a HuggingFace dataset ID or a local dataset ID."
-    ),
-    template: str = "",
-    offset: int = Query(0, description="The starting index from where to fetch the data.", ge=0),
-    limit: int = Query(10, description="The maximum number of data items to fetch.", ge=1, le=1000),
-) -> Any:
     d = await get_dataset(dataset_id)
->>>>>>> 507d8ab3
     dataset_len = 0
     result = {}
     # This means it is a custom dataset the user uploaded
