import os
import httpx
from fastapi import APIRouter, Form, Request, File, UploadFile
from typing import Optional, List
from transformerlab.services import job_service
from transformerlab.services.job_service import job_update_status


router = APIRouter(prefix="/remote", tags=["remote"])


def validate_gpu_orchestrator_env_vars():
    """
    Validate that required GPU orchestrator environment variables are set.
    Returns a tuple of (url, port) if valid, or (None, error_response) if invalid.
    """
    gpu_orchestrator_url = os.getenv("GPU_ORCHESTRATION_SERVER")
    gpu_orchestrator_port = os.getenv("GPU_ORCHESTRATION_SERVER_PORT")

    if not gpu_orchestrator_url:
        return None, {"status": "error", "message": "GPU_ORCHESTRATION_SERVER environment variable not set"}

    if not gpu_orchestrator_port:
        return None, {"status": "error", "message": "GPU_ORCHESTRATION_SERVER_PORT environment variable not set"}

    return gpu_orchestrator_url, gpu_orchestrator_port


@router.post("/create-job")
async def create_remote_job(
    request: Request,
    experimentId: str,
    cluster_name: str = Form(...),
    command: str = Form("echo 'Hello World'"),
    task_name: Optional[str] = Form(None),
    cpus: Optional[str] = Form(None),
    memory: Optional[str] = Form(None),
    disk_space: Optional[str] = Form(None),
    accelerators: Optional[str] = Form(None),
    num_nodes: Optional[int] = Form(None),
    setup: Optional[str] = Form(None),
    uploaded_dir_path: Optional[str] = Form(None),
):
    """
    Create a remote job without launching it. Returns job info for frontend to show placeholder.
    """
    # First, create a REMOTE job
    job_data = {"task_name": task_name, "command": command, "cluster_name": cluster_name}

    # Add optional parameters if provided
    if cpus:
        job_data["cpus"] = cpus
    if memory:
        job_data["memory"] = memory
    if disk_space:
        job_data["disk_space"] = disk_space
    if accelerators:
        job_data["accelerators"] = accelerators
    if num_nodes:
        job_data["num_nodes"] = num_nodes
    if setup:
        job_data["setup"] = setup
    if uploaded_dir_path:
        job_data["uploaded_dir_path"] = uploaded_dir_path

    try:
        job_id = job_service.job_create(
            type="REMOTE",
            status="LAUNCHING",
            experiment_id=experimentId,
        )
        # Update the job data to add fields from job_data (this ensures default fields stay in the job)
        for key, value in job_data.items():
            job_service.job_update_job_data_insert_key_value(job_id, key, value, experimentId)

        return {
            "status": "success",
            "job_id": job_id,
            "message": "Remote job created successfully",
        }
    except Exception as e:
        print(f"Failed to create job: {str(e)}")
        return {"status": "error", "message": "Failed to create job"}


@router.post("/launch")
async def launch_remote(
    request: Request,
    experimentId: str,
    job_id: Optional[str] = Form(None),
    cluster_name: str = Form(...),
    command: str = Form("echo 'Hello World'"),
    task_name: Optional[str] = Form(None),
    cpus: Optional[str] = Form(None),
    memory: Optional[str] = Form(None),
    disk_space: Optional[str] = Form(None),
    accelerators: Optional[str] = Form(None),
    num_nodes: Optional[int] = Form(None),
    setup: Optional[str] = Form(None),
    uploaded_dir_path: Optional[str] = Form(None),
):
    """
    Launch a remote instance via Lattice orchestrator. If job_id is provided, use existing job, otherwise create new one.
    """
    # If job_id is provided, use existing job, otherwise create a new one
    if job_id:
        # Use existing job
        pass
    else:
        # Create a new REMOTE job
        job_data = {"task_name": task_name, "command": command, "cluster_name": cluster_name}

        try:
            job_id = job_service.job_create(
                type="REMOTE",
                status="LAUNCHING",
                experiment_id=experimentId,
            )
            # Update the job data to add fields from job_data (this ensures default fields stay in the job)
            for key, value in job_data.items():
                job_service.job_update_job_data_insert_key_value(job_id, key, value, experimentId)
        except Exception as e:
            print(f"Failed to create job: {str(e)}")
            return {"status": "error", "message": "Failed to create job"}

    # Validate environment variables
    result = validate_gpu_orchestrator_env_vars()
    gpu_orchestrator_url, gpu_orchestrator_port = result
    if isinstance(gpu_orchestrator_url, dict):
        return gpu_orchestrator_url  # Error response
    elif isinstance(gpu_orchestrator_port, dict):
        return gpu_orchestrator_port  # Error response

    # Prepare the request data for Lattice orchestrator
    request_data = {
        "cluster_name": cluster_name,
        "command": command,
        "tlab_job_id": job_id,  # Pass the job_id to the orchestrator
    }

    # Use task_name as job_name if provided, otherwise fall back to cluster_name
    job_name = task_name if task_name else cluster_name
    request_data["job_name"] = job_name

    # Add optional parameters if provided
    if cpus:
        request_data["cpus"] = cpus
    if memory:
        request_data["memory"] = memory
    if disk_space:
        request_data["disk_space"] = disk_space
    if accelerators:
        request_data["accelerators"] = accelerators
    if num_nodes:
        request_data["num_nodes"] = num_nodes
    if setup:
        request_data["setup"] = setup
    if uploaded_dir_path:
        request_data["uploaded_dir_path"] = uploaded_dir_path

    gpu_orchestrator_url = f"{gpu_orchestrator_url}:{gpu_orchestrator_port}/api/v1/instances/launch"

    try:
        # Make the request to the Lattice orchestrator
        async with httpx.AsyncClient() as client:
            # Build headers: prefer configured API key, otherwise forward incoming Authorization header
            outbound_headers = {"Content-Type": "application/x-www-form-urlencoded"}
            incoming_auth = request.headers.get("AUTHORIZATION")
            if incoming_auth:
                outbound_headers["AUTHORIZATION"] = incoming_auth

            response = await client.post(
                f"{gpu_orchestrator_url}",
                headers=outbound_headers,
                data=request_data,
                cookies=request.cookies,
                timeout=30.0,
            )

            if response.status_code == 200:
                response_data = response.json()
                # Store the request_id in job data for later use
                if "request_id" in response_data:
                    job_service.job_update_job_data_insert_key_value(
                        job_id, "orchestrator_request_id", response_data["request_id"], experimentId
                    )
                # Store the cluster_name in job data for later use
                if "cluster_name" in response_data:
                    job_service.job_update_job_data_insert_key_value(
                        job_id, "cluster_name", response_data["cluster_name"], experimentId
                    )

                return {
                    "status": "success",
                    "data": response_data,
                    "job_id": job_id,
                    "message": "Remote instance launched successfully",
                }
            else:
                return {
                    "status": "error",
                    "message": f"Lattice orchestrator returned status {response.status_code}: {response.text}",
                }

    except httpx.TimeoutException:
        return {"status": "error", "message": "Request to Lattice orchestrator timed out"}
    except httpx.RequestError:
        return {"status": "error", "message": "Request error occurred"}
    except Exception:
        return {"status": "error", "message": "Unexpected error occurred"}


@router.post("/stop")
async def stop_remote(
    request: Request,
    job_id: str = Form(...),
    cluster_name: str = Form(...),
):
    """
    Stop a remote instance via Lattice orchestrator by calling instances/down endpoint
    """
    # Validate environment variables
    result = validate_gpu_orchestrator_env_vars()
    gpu_orchestrator_url, gpu_orchestrator_port = result
    if isinstance(gpu_orchestrator_url, dict):
        return gpu_orchestrator_url  # Error response
    elif isinstance(gpu_orchestrator_port, dict):
        return gpu_orchestrator_port  # Error response

    # First, cancel the job on the cluster
    down_url = f"{gpu_orchestrator_url}:{gpu_orchestrator_port}/api/v1/instances/down"

    try:
        # Make the request to the Lattice orchestrator
        async with httpx.AsyncClient() as client:
            # Build headers: prefer configured API key, otherwise forward incoming Authorization header
            outbound_headers = {"Content-Type": "application/json"}
            incoming_auth = request.headers.get("AUTHORIZATION")
            if incoming_auth:
                outbound_headers["AUTHORIZATION"] = incoming_auth

            # Bring down the cluster
            print(f"Bringing down cluster {cluster_name}")
            # Prepare JSON payload for the orchestrator
            payload = {
                "cluster_name": cluster_name,
                "tlab_job_id": job_id,  # Pass the job_id to the orchestrator
            }

            response = await client.post(
                down_url, headers=outbound_headers, json=payload, cookies=request.cookies, timeout=30.0
            )

            if response.status_code == 200:
                # Update job status to STOPPED on successful down request
                await job_update_status(job_id, "STOPPED")

                return {
                    "status": "success",
                    "data": response.json(),
                    "message": "Remote instance stopped successfully",
                }
            else:
                return {
                    "status": "error",
                    "message": f"Lattice orchestrator returned status {response.status_code}: {response.text}",
                }

    except httpx.TimeoutException:
        return {"status": "error", "message": "Request to Lattice orchestrator timed out"}
    except httpx.RequestError:
        return {"status": "error", "message": "Request error occurred"}
    except Exception:
        return {"status": "error", "message": "Unexpected error occurred"}


@router.post("/upload")
async def upload_directory(
    request: Request,
    dir_files: List[UploadFile] = File(...),
    dir_name: Optional[str] = Form(None),
):
    """
    Upload a directory to the remote Lattice orchestrator for later use in cluster launches.
    Files are stored locally first, then sent to orchestrator.
    """
    from lab.dirs import get_workspace_dir
    
    # Validate environment variables
    result = validate_gpu_orchestrator_env_vars()
    gpu_orchestrator_url, gpu_orchestrator_port = result
    if isinstance(gpu_orchestrator_url, dict):
        return gpu_orchestrator_url  # Error response
    elif isinstance(gpu_orchestrator_port, dict):
        return gpu_orchestrator_port  # Error response
    gpu_orchestrator_url = f"{gpu_orchestrator_url}:{gpu_orchestrator_port}/api/v1/instances/upload"
<<<<<<< HEAD

=======
    
    # Store files locally first
    local_storage_dir = None
>>>>>>> b2c50e13
    try:
        # Create local storage directory
        workspace_dir = get_workspace_dir()
        local_uploads_dir = os.path.join(workspace_dir, "uploads")
        os.makedirs(local_uploads_dir, exist_ok=True)
        
        # Create unique directory for this upload
        import uuid
        upload_id = str(uuid.uuid4())
        base_upload_dir = f"upload_{upload_id}"
        local_storage_dir = os.path.join(local_uploads_dir, base_upload_dir)
        os.makedirs(local_storage_dir, exist_ok=True)
        
        # Store files locally
        for file in dir_files:
            # Reset file pointer to beginning
            await file.seek(0)
            content = await file.read()
            
            # Create directory structure if filename contains path separators
            file_path = os.path.join(local_storage_dir, file.filename)
            os.makedirs(os.path.dirname(file_path), exist_ok=True)
            
            with open(file_path, "wb") as f:
                f.write(content)
        
        # Prepare the request data for Lattice orchestrator
        files_data = []
        form_data = {}

        # Add dir_name if provided
        if dir_name:
            form_data["dir_name"] = dir_name
<<<<<<< HEAD

        # Prepare files for upload
=======
        
        # Prepare files for upload (reset file pointers)
>>>>>>> b2c50e13
        for file in dir_files:
            await file.seek(0)
            files_data.append(("dir_files", (file.filename, await file.read(), file.content_type)))

        # Make the request to the Lattice orchestrator
        async with httpx.AsyncClient() as client:
            # Build headers: prefer configured API key, otherwise forward incoming Authorization header
            outbound_headers = {}
            incoming_auth = request.headers.get("AUTHORIZATION")
            if incoming_auth:
                outbound_headers["AUTHORIZATION"] = incoming_auth

            response = await client.post(
                f"{gpu_orchestrator_url}",
                headers=outbound_headers,
                files=files_data,
                data=form_data,
                cookies=request.cookies,
                timeout=60.0,  # Longer timeout for file uploads
            )

            if response.status_code == 200:
                response_data = response.json()
                # Add local storage path to response (just the folder name)
                response_data["local_storage_path"] = base_upload_dir
                return {
                    "status": "success",
                    "data": response_data,
                    "message": "Directory uploaded successfully",
                    "local_storage_path": base_upload_dir
                }
            else:
                return {
                    "status": "error",
                    "message": f"Lattice orchestrator returned status {response.status_code}: {response.text}",
                }

    except httpx.TimeoutException:
        return {"status": "error", "message": "Request to Lattice orchestrator timed out"}
    except httpx.RequestError:
        return {"status": "error", "message": "Request error occurred"}
    except Exception as e:
        print(f"Upload error: {e}")
        return {"status": "error", "message": "Unexpected error occurred"}


async def check_remote_job_status(request: Request, cluster_name: str):
    """
    Check the status of jobs running on a remote cluster via the orchestrator.
    Returns the status of all jobs on the cluster.
    """
    # Validate environment variables
    result = validate_gpu_orchestrator_env_vars()
    gpu_orchestrator_url, gpu_orchestrator_port = result
    if isinstance(gpu_orchestrator_url, dict):
        return gpu_orchestrator_url  # Error response
    elif isinstance(gpu_orchestrator_port, dict):
        return gpu_orchestrator_port  # Error response

    # Build the jobs endpoint URL
    jobs_url = f"{gpu_orchestrator_url}:{gpu_orchestrator_port}/api/v1/jobs/{cluster_name}"

    try:
        async with httpx.AsyncClient() as client:
            # Build headers: prefer configured API key, otherwise forward incoming Authorization header
            outbound_headers = {"Content-Type": "application/json"}
            incoming_auth = request.headers.get("AUTHORIZATION")
            if incoming_auth:
                outbound_headers["AUTHORIZATION"] = incoming_auth

            response = await client.get(jobs_url, headers=outbound_headers, cookies=request.cookies, timeout=30.0)

            if response.status_code == 200:
                return {
                    "status": "success",
                    "data": response.json(),
                    "message": "Remote job status retrieved successfully",
                }
            else:
                return {
                    "status": "error",
                    "message": f"Orchestrator returned status {response.status_code}: {response.text}",
                }

    except httpx.TimeoutException:
        return {"status": "error", "message": "Request to orchestrator timed out"}
    except httpx.RequestError:
        return {"status": "error", "message": "Request error occurred"}
    except Exception:
        return {"status": "error", "message": "Unexpected error occurred"}


@router.get("/logs/{request_id}")
async def get_orchestrator_logs(request: Request, request_id: str):
    """
    Get streaming logs from the orchestrator for a specific request_id.
    This endpoint forwards authentication to the orchestrator.
    """
    # Validate environment variables
    result = validate_gpu_orchestrator_env_vars()
    gpu_orchestrator_url, gpu_orchestrator_port = result
    if isinstance(gpu_orchestrator_url, dict):
        return gpu_orchestrator_url  # Error response
    elif isinstance(gpu_orchestrator_port, dict):
        return gpu_orchestrator_port  # Error response

    # Build the logs endpoint URL
    logs_url = f"{gpu_orchestrator_url}:{gpu_orchestrator_port}/api/v1/instances/requests/{request_id}/logs"

    try:
        async with httpx.AsyncClient() as client:
            # Build headers: prefer configured API key, otherwise forward incoming Authorization header
            outbound_headers = {"Content-Type": "application/json"}
            incoming_auth = request.headers.get("AUTHORIZATION")
            if incoming_auth:
                outbound_headers["AUTHORIZATION"] = incoming_auth

            response = await client.get(logs_url, headers=outbound_headers, cookies=request.cookies, timeout=30.0)

            if response.status_code == 200:
                return {
                    "status": "success",
                    "data": response.text,  # Return raw text for streaming logs
                    "message": "Orchestrator logs retrieved successfully",
                }
            else:
                return {
                    "status": "error",
                    "message": f"Orchestrator returned status {response.status_code}: {response.text}",
                }

    except httpx.TimeoutException:
        return {"status": "error", "message": "Request to orchestrator timed out"}
    except httpx.RequestError:
        return {"status": "error", "message": "Request error occurred"}
    except Exception:
        return {"status": "error", "message": "Unexpected error occurred"}


@router.get("/check-status")
async def check_remote_jobs_status(request: Request):
    """
    Simple endpoint to check and update status of REMOTE jobs in LAUNCHING state.
    This endpoint can be called by the frontend and forwards authentication.
    """
    try:
        # Get all REMOTE jobs in LAUNCHING state across all experiments
        import transformerlab.services.experiment_service as experiment_service

        launching_remote_jobs = []

        # Get all experiments and check for REMOTE jobs in LAUNCHING state
        experiments = experiment_service.experiment_get_all()
        for exp in experiments:
            # Avoid errors of broken migrations in experiments
            if "id" not in exp:
                continue
            exp_jobs = job_service.jobs_get_all(exp["id"], type="REMOTE", status="LAUNCHING")
            launching_remote_jobs.extend(exp_jobs)

        if not launching_remote_jobs:
            return {"message": "No REMOTE jobs in LAUNCHING state", "updated_jobs": []}

        updated_jobs = []
        print(f"Checking {len(launching_remote_jobs)} REMOTE jobs in LAUNCHING state")

        for job in launching_remote_jobs:
            job_id = job["id"]
            job_data = job.get("job_data", {})
            cluster_name = job_data.get("cluster_name")

            if not cluster_name:
                print(f"Warning: Job {job_id} has no cluster_name in job_data")
                continue

            # Check the status of jobs on this cluster using the actual request
            status_response = await check_remote_job_status(request, cluster_name)

            if status_response["status"] == "success":
                orchestrator_data = status_response["data"]
                jobs_on_cluster = orchestrator_data.get("jobs", [])

                # Check if all jobs on the cluster are in a terminal state (SUCCEEDED or FAILED)
                all_jobs_finished = True
                for cluster_job in jobs_on_cluster:
                    job_status = cluster_job.get("status", "")
                    # Check for both the enum format and plain string format
                    if job_status not in ["JobStatus.SUCCEEDED", "JobStatus.FAILED", "SUCCEEDED", "FAILED"]:
                        all_jobs_finished = False
                        break

                if all_jobs_finished and jobs_on_cluster:
                    # All jobs on the cluster are finished, mark our LAUNCHING job as COMPLETE
                    await job_update_status(job_id, "COMPLETE", experiment_id=job["experiment_id"])
                    updated_jobs.append(
                        {
                            "job_id": job_id,
                            "cluster_name": cluster_name,
                            "status": "COMPLETE",
                            "message": "All jobs on cluster completed",
                        }
                    )
                else:
                    # Jobs are still running on the cluster
                    updated_jobs.append(
                        {
                            "job_id": job_id,
                            "cluster_name": cluster_name,
                            "status": "LAUNCHING",
                            "message": "Jobs still running on cluster",
                        }
                    )
            else:
                print(
                    f"Error checking status for job {job_id} on cluster {cluster_name}: {status_response.get('message', 'Unknown error')}"
                )

        return {
            "status": "success",
            "updated_jobs": updated_jobs,
            "message": f"Checked {len(launching_remote_jobs)} REMOTE jobs in LAUNCHING state",
        }

    except Exception as e:
        print(f"Error checking remote job status: {str(e)}")
        return {"status": "error", "message": "Error checking remote job status"}<|MERGE_RESOLUTION|>--- conflicted
+++ resolved
@@ -294,13 +294,9 @@
     elif isinstance(gpu_orchestrator_port, dict):
         return gpu_orchestrator_port  # Error response
     gpu_orchestrator_url = f"{gpu_orchestrator_url}:{gpu_orchestrator_port}/api/v1/instances/upload"
-<<<<<<< HEAD
-
-=======
     
     # Store files locally first
     local_storage_dir = None
->>>>>>> b2c50e13
     try:
         # Create local storage directory
         workspace_dir = get_workspace_dir()
@@ -334,13 +330,8 @@
         # Add dir_name if provided
         if dir_name:
             form_data["dir_name"] = dir_name
-<<<<<<< HEAD
-
-        # Prepare files for upload
-=======
         
         # Prepare files for upload (reset file pointers)
->>>>>>> b2c50e13
         for file in dir_files:
             await file.seek(0)
             files_data.append(("dir_files", (file.filename, await file.read(), file.content_type)))
