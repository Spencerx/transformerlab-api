--- conflicted
+++ resolved
@@ -46,21 +46,6 @@
 ROOT_DIR = os.path.dirname(os.path.dirname(os.path.dirname(os.path.abspath(__file__))))
 
 
-<<<<<<< HEAD
-=======
-async def experiment_dir_by_id(experiment_id: int) -> str:
-    if experiment_id is not None:
-        experiment = await experiment_get(experiment_id)
-    else:
-        print("Error: experiment_id is None")
-        experiments_dir = dirs.get_experiments_dir()
-        return os.path.join(experiments_dir, "error")
-
-    experiment_name = experiment["name"]
-    return dirs.experiment_dir_by_name(experiment_name)
-
-
->>>>>>> 7b54e447
 # PLUGIN_PRELOADED_GALLERY
 PLUGIN_PRELOADED_GALLERY = os.path.join(TFL_SOURCE_CODE_DIR, "transformerlab", "plugins")
 
@@ -73,56 +58,4 @@
 
 
 # TEMPORARY: We want to move jobs back into the root directory instead of under experiment
-<<<<<<< HEAD
-# But for now we need to leave this here.
-=======
-# But for now we need to leave this here.
-
-
-def experiment_dir_by_name(experiment_name: str) -> str:
-    experiments_dir = dirs.get_experiments_dir()
-    return os.path.join(experiments_dir, experiment_name)
-
-
-def job_dir_by_experiment_and_id(experiment_name: str, job_id: str) -> str:
-    """
-    Get the job directory path for a given experiment and job ID.
-    Uses new structure: WORKSPACE_DIR/experiments/experiment_name/jobs/job_id/
-    Args:
-        experiment_name: Name of the experiment
-        job_id: Job ID (will be sanitized with secure_filename)
-    Returns:
-        Path to the job directory
-    """
-    job_id_safe = secure_filename(str(job_id))
-    experiment_dir = experiment_dir_by_name(experiment_name)
-    job_dir = os.path.join(experiment_dir, "jobs", job_id_safe)
-    os.makedirs(job_dir, exist_ok=True)
-    return job_dir
-
-
-def get_job_output_dir(experiment_name: str, job_id: str) -> str:
-    """
-    Get the job output directory, with backward compatibility.
-    First tries new structure (under experiment),
-    then falls back to old structure if needed.
-    Args:
-        experiment_name: Name of the experiment
-        job_id: Job ID
-    Returns:
-        Path to the job output directory
-    """
-    # Try new structure first
-    new_job_dir = job_dir_by_experiment_and_id(experiment_name, job_id)
-    if os.path.exists(new_job_dir):
-        return new_job_dir
-
-    # Fall back to old structure for backward compatibility
-    job_id_safe = secure_filename(str(job_id))
-    old_job_dir = os.path.join(dirs.WORKSPACE_DIR, "jobs", job_id_safe)
-    if os.path.exists(old_job_dir):
-        return old_job_dir
-
-    # If neither exists, return new structure (will be created when needed)
-    return new_job_dir
->>>>>>> 7b54e447
+# But for now we need to leave this here.