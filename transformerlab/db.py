--- conflicted
+++ resolved
@@ -923,13 +923,8 @@
     return row
 
 
-<<<<<<< HEAD
 async def workflow_delete_by_id(workflow_id: str):
     print("Deleting workflow: " + str(workflow_id))
-=======
-async def workflow_delete_by_id(workflow_id):
-    print("Deleting workflow: " + workflow_id)
->>>>>>> e6f7082d
     await db.execute(
         "UPDATE workflows SET status = 'DELETED', updated_at = CURRENT_TIMESTAMP WHERE id = ?", (workflow_id,)
     )
